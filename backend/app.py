"""
LLM面试官FastAPI后端服务

基于Azure OpenAI实时语音模型的智能面试系统
支持文本聊天、语音输入输出和简历上传功能
"""
import json
import logging
import os
import tempfile
import io
import base64
import hashlib
import asyncio
import re
from datetime import datetime
from typing import Dict, List, Optional, Any
from pathlib import Path

from fastapi import FastAPI, WebSocket, WebSocketDisconnect, HTTPException, UploadFile, File, Form
from fastapi.staticfiles import StaticFiles
from fastapi.responses import FileResponse, JSONResponse
from fastapi.middleware.cors import CORSMiddleware
from pydantic import BaseModel
import uvicorn

# 文件解析库
import PyPDF2
from docx import Document

# Azure OpenAI实时语音客户端
from openai import AsyncAzureOpenAI

# 导入配置管理
from config import get_model_temperature, get_max_tokens, get_top_p

# 导入提示词配置
from prompts import get_interviewer_prompt, get_voice_call_prompt, get_interview_evaluation_prompt, get_interview_extraction_prompt

from dotenv import load_dotenv
load_dotenv()

# 配置日志
logging.basicConfig(
    level=logging.INFO,
    format='%(asctime)s - %(name)s - %(levelname)s - %(message)s'
)
logger = logging.getLogger(__name__)

app = FastAPI(title="Azure语音面试官系统", description="基于Azure OpenAI实时语音模型的智能面试系统")

# 添加CORS中间件
app.add_middleware(
    CORSMiddleware,
    allow_origins=["*"],
    allow_credentials=True,
    allow_methods=["*"],
    allow_headers=["*"],
)

# 挂载静态文件
app.mount("/static", StaticFiles(directory="static"), name="static")

# Pydantic 模型定义
class PromptRequest(BaseModel):
    resume_context: str = ""

class InterviewEvaluationRequest(BaseModel):
    interview_id: str
    messages: list
    resume_context: str = ""
    duration: int = 0
    session_id: str = ""


class InterviewEvaluationService:
    """面试评分服务"""
    
    def __init__(self):
        # DeepSeek V3 配置
        self.DEEPSEEK_API_URL = "https://ds.yovole.com/api"
        self.DEEPSEEK_API_KEY = "sk-833480880d9d417fbcc7ce125ca7d78b"
        self.DEEPSEEK_MODEL = "DeepSeek-V3"

        # 初始化DeepSeek客户端，设置更长的超时时间
        import httpx
        self.http_client = httpx.AsyncClient(
            timeout=httpx.Timeout(
                connect=15.0,  # 连接超时15秒
                read=120.0,    # 读取超时120秒（面试评估需要更长时间）
                write=30.0,    # 写入超时30秒
                pool=30.0      # 连接池超时30秒
            )
        )
    
    async def evaluate_interview(self, interview_data: dict) -> dict:
        """
        评估面试表现
        
        Args:
            interview_data: 面试数据，包含对话历史、简历信息等
            
        Returns:
            dict: 评估结果
        """
        try:
            logger.info(f"开始评估面试: ID={interview_data.get('id', 'unknown')}")
            
            # 提取面试信息
            messages = interview_data.get('messages', [])
            resume_context = interview_data.get('resume_context', '')
            duration = interview_data.get('duration', 0)
            
            # ===== 详细日志输出：打印原始面试数据 =====
            logger.info("=" * 100)
            logger.info("原始面试数据:")
            logger.info("=" * 100)
            logger.info(f"面试ID: {interview_data.get('id', 'unknown')}")
            logger.info(f"消息数量: {len(messages)}")
            logger.info(f"面试时长: {duration} 秒")
            logger.info(f"简历上下文长度: {len(resume_context)} 字符")
            logger.info("原始消息列表:")
            for i, msg in enumerate(messages):
                logger.info(f"  消息 {i+1}: type={msg.get('type', 'unknown')}, content_length={len(msg.get('content', ''))}")
                logger.info(f"    内容: {msg.get('content', '')[:100]}...")
            logger.info("=" * 100)
            
            # 分析对话内容
            conversation_analysis = self._analyze_conversation(messages)
            
            # ===== 详细日志输出：打印分析后的对话内容 =====
            logger.info("分析后的对话内容:")
            logger.info("=" * 100)
            logger.info(f"格式化对话长度: {len(conversation_analysis['formatted_conversation'])} 字符")
            logger.info("格式化对话内容:")
            logger.info(conversation_analysis['formatted_conversation'])
            logger.info("=" * 100)
            
            # 构建评估prompt
            evaluation_prompt = get_interview_evaluation_prompt(
                resume_context=resume_context,
                conversation_history=conversation_analysis['formatted_conversation'],
            )
            
            # 调用DeepSeek V3进行评估
            evaluation_result = await self._call_deepseek_evaluation(evaluation_prompt)
            
            # 解析评估结果
            parsed_result = self._parse_evaluation_result(evaluation_result)
            
            # 添加统计信息
            parsed_result.update({
                'conversation_stats': conversation_analysis['stats'],
                'evaluation_timestamp': datetime.now().isoformat(),
                'model_used': self.DEEPSEEK_MODEL
            })
            
            logger.info(f"面试评估完成: 总分={parsed_result.get('total_score', 'N/A')}")
            return parsed_result
            
        except Exception as e:
            logger.error(f"面试评估失败: {e}")
            # 提供降级的默认评估结果
            return self._get_fallback_evaluation_result(str(e))
        
    def _parse_extraction_result(self, evaluation_text: str) -> dict:
        """解析评估结果"""
        try:
            # 尝试从评估文本中提取结构化信息
            response = json.loads(evaluation_text.split("```json\n")[-1].split("\n```")[0])

            result = {
                'success': True,
                'title': response.get('title', ''),
                'summary': response.get('summary', '')
            }
            
            return result
            
        except Exception as e:
            logger.error(f"评估结果解析失败: {e}")
            return {
                'success': True,
                'title': '',
                'summary': '解析过程中出现错误，请稍后重试。'
            }

    async def extract_interview(self, interview_data: dict) -> dict:
        """
        提取面试数据
        
        Args:
            interview_data: 面试数据，包含对话历史、简历信息等
        Returns:
            dict: 评估结果
        """
        try:
            logger.info(f"开始解析面试数据: ID={interview_data.get('id', 'unknown')}")
            
            # 提取面试信息
            messages = interview_data.get('messages', [])
            resume_context = interview_data.get('resume_context', '')
            # duration = interview_data.get('duration', 0)
            
            # 分析对话内容
            # conversation_analysis = self._analyze_conversation(messages)
            
            # 构建评估prompt
            extraction_prompt = get_interview_extraction_prompt(
                resume_context=resume_context,
                conversation_history=str(messages),
            )
            
            # 调用DeepSeek V3进行评估
            extraction_result = await self._call_deepseek_evaluation(extraction_prompt)
            
            # 解析评估结果
            parsed_result = self._parse_extraction_result(extraction_result)
            
            # 添加统计信息
            parsed_result.update({
                'evaluation_timestamp': datetime.now().isoformat(),
                'model_used': self.DEEPSEEK_MODEL
            })
            
            logger.info(f"面试数据解析完成: {parsed_result}")
            return parsed_result
            
        except Exception as e:
            logger.error(f"面试数据解析失败: {e}")
            return {
                'success': False,
                'error': str(e),
                'summary': '解析过程中出现错误，请稍后重试。'
            }

    async def format_resume_content(self, resume_text: str, filename: str = "") -> dict:
        """
        使用DeepSeek V3对简历内容进行AI重新排版
        
        Args:
            resume_text: 原始简历文本内容
            filename: 简历文件名（用于上下文）
        
        Returns:
            dict: 排版结果，包含格式化后的内容
        """
        try:
            logger.info(f"开始AI简历排版: 文件名={filename}, 原始内容长度={len(resume_text)}")
            
            # 构建简历排版提示词
            format_prompt = f"""请作为一个专业的简历排版专家，对以下简历内容进行重新排版和格式化。

**任务要求：**
1. 对简历内容进行逻辑重组和排版优化
2. 保持所有原始信息的完整性，不能删除或修改任何实质内容
3. 优化文字结构，使其更加清晰、专业
4. 统一格式风格，提升整体可读性
5. 只输出重新排版后的完整简历内容，不要添加任何评论、建议或无关信息

**原始简历内容：**
```
{resume_text}
```

请输出重新排版后的完整简历内容："""

            logger.info("调用DeepSeek V3进行简历排版...")
            
            # 调用DeepSeek V3进行简历排版
            formatted_result = await self._call_deepseek_evaluation(format_prompt)
            
            # 验证排版结果
            if not formatted_result or len(formatted_result.strip()) < 50:
                logger.warning("DeepSeek返回的排版结果过短，使用原始内容")
                formatted_content = resume_text
                is_formatted = False
            else:
                formatted_content = formatted_result.strip()
                is_formatted = True
            
            result = {
                'success': True,
                'original_content': resume_text,
                'formatted_content': formatted_content,
                'is_ai_formatted': is_formatted,
                'original_length': len(resume_text),
                'formatted_length': len(formatted_content),
                'format_timestamp': datetime.now().isoformat(),
                'model_used': self.DEEPSEEK_MODEL
            }
            
            logger.info(f"简历AI排版完成: 原始长度={len(resume_text)}, 排版后长度={len(formatted_content)}, AI处理={'成功' if is_formatted else '失败，使用原始内容'}")
            return result
            
        except Exception as e:
            logger.error(f"简历AI排版失败: {e}")
            # 返回原始内容作为降级方案
            return {
                'success': False,
                'original_content': resume_text,
                'formatted_content': resume_text,  # 降级使用原始内容
                'is_ai_formatted': False,
                'error': str(e),
                'format_timestamp': datetime.now().isoformat(),
                'model_used': 'Fallback - Original Content'
            }
            
    
    def _analyze_conversation(self, messages: list) -> dict:
        """分析对话内容"""
        formatted_conversation = []
        question_count = 0
        answer_count = 0
        total_user_words = 0
        total_ai_words = 0
        
        for msg in messages:
            # 兼容多种字段格式：优先使用'role'，回退到'type'
            role = msg.get('role', msg.get('type', 'unknown'))
            content = msg.get('content', '')
            timestamp = msg.get('timestamp', '')
            
            logger.info(f"处理消息: role={role}, content_preview={content[:50]}...")
            
            if role == 'user':
                formatted_conversation.append(f"候选人: {content}")
                answer_count += 1
                total_user_words += len(content.split())
            elif role == 'assistant':
                formatted_conversation.append(f"面试官: {content}")
                question_count += 1
                total_ai_words += len(content.split())
        
        return {
            'formatted_conversation': '\n\n'.join(formatted_conversation),
            'question_count': question_count,
            'answer_count': answer_count,
            'stats': {
                'total_exchanges': len(messages),
                'user_word_count': total_user_words,
                'ai_word_count': total_ai_words,
                'avg_user_response_length': total_user_words / max(answer_count, 1),
                'avg_ai_question_length': total_ai_words / max(question_count, 1)
            }
        }
    
    def _format_duration(self, duration_seconds: int) -> str:
        """格式化面试时长"""
        if duration_seconds < 60:
            return f"{duration_seconds}秒"
        elif duration_seconds < 3600:
            minutes = duration_seconds // 60
            seconds = duration_seconds % 60
            return f"{minutes}分{seconds}秒"
        else:
            hours = duration_seconds // 3600
            minutes = (duration_seconds % 3600) // 60
            return f"{hours}小时{minutes}分钟"
    
    async def _call_deepseek_with_messages(self, messages: list, max_retries: int = 2) -> str:
        """调用DeepSeek V3进行评估，支持重试机制"""
        import asyncio

        for attempt in range(max_retries + 1):
            try:
                logger.info(f"DeepSeek API调用尝试 {attempt + 1}/{max_retries + 1}")

                headers = {
                    'Authorization': f'Bearer {self.DEEPSEEK_API_KEY}',
                    'Content-Type': 'application/json'
                }
                payload = {
                    'model': self.DEEPSEEK_MODEL,
                    'messages': messages,
                    'temperature': get_model_temperature(),  # 从配置文件获取温度设置，确保评估的高度一致性和稳定性
                    'max_tokens': get_max_tokens(),
                    'top_p': get_top_p()
                }

                response = await self.http_client.post(
                    f"{self.DEEPSEEK_API_URL}/chat/completions",
                    headers=headers,
                    json=payload,
                    timeout=120.0  # 增加到120秒，面试评估需要更长时间
                )

                if response.status_code == 200:
                    result = response.json()
                    content = result['choices'][0]['message']['content']
                    logger.info(f"DeepSeek API调用成功，返回内容长度: {len(content)}")
                    return content
                else:
                    logger.error(f"DeepSeek API调用失败: {response.status_code}, {response.text}")
                    if attempt < max_retries:
                        await asyncio.sleep(2 ** attempt)  # 指数退避
                        continue
                    raise Exception(f"API调用失败: {response.status_code}")

            except asyncio.TimeoutError:
                logger.error(f"DeepSeek API调用超时 (尝试 {attempt + 1})")
                if attempt < max_retries:
                    await asyncio.sleep(2 ** attempt)
                    continue
                raise Exception("API调用超时，请稍后重试")

            except Exception as e:
                logger.error(f"DeepSeek API调用失败 (尝试 {attempt + 1}): {e}")
                if attempt < max_retries:
                    await asyncio.sleep(2 ** attempt)
                    continue
                import traceback
                print(traceback.format_exc())
                raise Exception(f"评估服务暂时不可用: {str(e)}")
    

    async def _call_deepseek_evaluation(self, prompt: str, max_retries: int = 2) -> str:
        """调用DeepSeek V3进行评估，支持重试机制"""
        import asyncio

        for attempt in range(max_retries + 1):
            try:
                logger.info(f"DeepSeek 评估API调用尝试 {attempt + 1}/{max_retries + 1}")

                # ===== 详细日志输出：打印发送给DeepSeek V3的完整信息 =====
                logger.info("=" * 100)
                logger.info("发送给DeepSeek V3的完整Prompt内容:")
                logger.info("=" * 100)
                logger.info(f"Prompt长度: {len(prompt)} 字符")
                logger.info("Prompt内容:")
                logger.info(prompt)
                logger.info("=" * 100)

                headers = {
                    'Authorization': f'Bearer {self.DEEPSEEK_API_KEY}',
                    'Content-Type': 'application/json'
                }

                payload = {
                    'model': self.DEEPSEEK_MODEL,
                    'messages': [
                        {"role": "user", "content": prompt}
                    ],
                    'temperature': get_model_temperature(),  # 从配置文件获取温度设置，确保评估的高度一致性和稳定性
                    'max_tokens': get_max_tokens(),
                    'top_p': get_top_p()
                }

                # 打印API调用参数（不包含API密钥）
                logger.info("API调用参数:")
                logger.info(f"- Model: {payload['model']}")
                logger.info(f"- Temperature: {payload['temperature']}")
                logger.info(f"- Max Tokens: {payload['max_tokens']}")
                logger.info(f"- Top P: {payload['top_p']}")
                logger.info("=" * 100)

                response = await self.http_client.post(
                    f"{self.DEEPSEEK_API_URL}/chat/completions",
                    headers=headers,
                    json=payload,
                    timeout=120.0  # 增加到120秒，面试评估需要更长时间
                )

                if response.status_code == 200:
                    result = response.json()
                    content = result['choices'][0]['message']['content']
                    
                    # ===== 详细日志输出：打印DeepSeek V3的返回结果 =====
                    logger.info("DeepSeek V3返回结果:")
                    logger.info("=" * 100)
                    logger.info(f"返回内容长度: {len(content)} 字符")
                    logger.info("返回内容:")
                    logger.info(content)
                    logger.info("=" * 100)
                    
                    return content
                else:
                    logger.error(f"DeepSeek API调用失败: {response.status_code}, {response.text}")
                    if attempt < max_retries:
                        await asyncio.sleep(2 ** attempt)  # 指数退避
                        continue
                    raise Exception(f"API调用失败: {response.status_code}")

            except asyncio.TimeoutError:
                logger.error(f"DeepSeek 评估API调用超时 (尝试 {attempt + 1})")
                if attempt < max_retries:
                    await asyncio.sleep(2 ** attempt)
                    continue
                raise Exception("评估API调用超时，请稍后重试")

            except Exception as e:
                logger.error(f"DeepSeek 评估API调用失败 (尝试 {attempt + 1}): {e}")
                if attempt < max_retries:
                    await asyncio.sleep(2 ** attempt)
                    continue
                raise Exception(f"评估服务暂时不可用: {str(e)}")
    
    def _parse_evaluation_result(self, evaluation_text: str) -> dict:
        """解析评估结果"""
        try:
            # 首先尝试从文本中提取JSON结构化数据
            json_data = self._extract_json_from_evaluation(evaluation_text)

            if json_data:
                # 如果成功提取到JSON数据，使用它作为主要数据源
                # prompt要求输出10分制
                total_score = json_data.get('total_score', 7.5)
                total_score *= 10

                result = {
                    'success': True,
                    'full_evaluation': evaluation_text,
                    'total_score': int(total_score),
                    'dimension_scores': json_data.get('dimension_scores', {}),
                    'summary': json_data.get('summary', ''),
                    'strengths': json_data.get('strengths', []),
                    'improvements': json_data.get('improvements', [])
                }
            else:
                # 如果没有JSON数据，回退到从markdown中提取
                result = {
                    'success': True,
                    'full_evaluation': evaluation_text,
                    'total_score': self._extract_total_score(evaluation_text),
                    'dimension_scores': self._extract_dimension_scores(evaluation_text),
                    'summary': self._extract_summary(evaluation_text),
                    'strengths': self._extract_strengths(evaluation_text),
                    'improvements': self._extract_improvements(evaluation_text)
                }

            return result

        except Exception as e:
            logger.error(f"评估结果解析失败: {e}")
            return {
                'success': True,
                'full_evaluation': evaluation_text,
                'total_score': 75,  # 默认分数
                'summary': evaluation_text[:200] + "..." if len(evaluation_text) > 200 else evaluation_text,
                'strengths': [],
                'improvements': []
            }

    def _extract_json_from_evaluation(self, evaluation_text: str) -> dict:
        """从评估文本中提取JSON结构化数据"""
        try:
            import json
            import re

            # 查找JSON代码块
            json_pattern = r'```json\s*\n(.*?)\n```'
            json_match = re.search(json_pattern, evaluation_text, re.DOTALL)

            if json_match:
                json_str = json_match.group(1).strip()
                json_data = json.loads(json_str)
                logger.info("成功从评估文本中提取JSON数据")
                return json_data
            else:
                logger.warning("未在评估文本中找到JSON代码块")
                return None

        except json.JSONDecodeError as e:
            logger.error(f"JSON解析失败: {e}")
            return None
        except Exception as e:
            logger.error(f"提取JSON数据时出错: {e}")
            return None

    def _extract_clean_markdown(self, evaluation_text: str) -> str:
        """从评估文本中提取纯markdown部分，移除JSON代码块"""
        try:
            import re

            # 查找并移除JSON代码块
            json_pattern = r'---\s*\n\s*###\s*4\.\s*结构化数据输出.*?```json.*?```'
            clean_text = re.sub(json_pattern, '', evaluation_text, flags=re.DOTALL)

            # 也移除可能的其他JSON代码块
            json_pattern2 = r'```json\s*\n.*?\n```'
            clean_text = re.sub(json_pattern2, '', clean_text, flags=re.DOTALL)

            # 清理多余的空行
            clean_text = re.sub(r'\n\s*\n\s*\n', '\n\n', clean_text)
            clean_text = clean_text.strip()

            logger.info("成功提取纯markdown内容")
            return clean_text

        except Exception as e:
            logger.error(f"提取纯markdown时出错: {e}")
            return evaluation_text  # 如果出错，返回原文本

    def _extract_total_score(self, text: str) -> int:
        """提取总分"""
        # 查找总分模式
        patterns = [
            r'总体评分[：:]\s*(\d+)',
            r'综合得分[：:]\s*(\d+)',
            r'(\d+)分'
        ]
        
        for pattern in patterns:
            match = re.search(pattern, text)
            if match:
                score = int(match.group(1))
                if 0 <= score <= 100:
                    return score
        
        return 75  # 默认分数
    
    def _extract_dimension_scores(self, text: str) -> dict:
        """提取各维度分数"""
        dimensions = {
            'resume_match': '简历匹配',
            'technical_skills': '技术能力',
            'communication': '沟通表达',
            'problem_solving': '问题解决',
            'growth_potential': '成长潜力'
        }
        
        scores = {}
        for key, name in dimensions.items():
            pattern = f'{name}[：:]\\s*(\\d+)'
            match = re.search(pattern, text)
            if match:
                scores[key] = int(match.group(1))
            else:
                scores[key] = 7  # 默认分数
        
        return scores
    
    def _extract_summary(self, text: str) -> str:
        """提取总结"""
        # 查找总结部分
        summary_patterns = [
            r'面试表现总结[：:]\s*([^。]+。)',
            r'总结[：:]\s*([^。]+。)',
            r'综合评价[：:]\s*([^。]+。)'
        ]
        
        for pattern in summary_patterns:
            match = re.search(pattern, text)
            if match:
                return match.group(1)
        
        # 如果没有找到特定格式，返回前200字符
        return text[:200] + "..." if len(text) > 200 else text
    
    def _extract_strengths(self, text: str) -> list:
        """提取优势"""
        # 简单实现，可以根据需要优化
        if '优势' in text:
            return ['表现积极', '回答完整']
        return ['待分析']
    
    def _extract_improvements(self, text: str) -> list:
        """提取改进建议"""
        # 简单实现，可以根据需要优化
        if '建议' in text or '改进' in text:
            return ['继续保持', '深入学习']
        return ['持续提升']

    def _get_fallback_evaluation_result(self, error_message: str) -> dict:
        """当API调用失败时，返回降级的评估结果"""
        logger.info("使用降级评估结果")

        fallback_markdown = f"""# 面试评估报告

## 总体评分：75分

## 各维度评分

### 技术能力评估：7/10分
根据面试对话内容，候选人展现了基本的技术理解能力。

### 沟通表达能力：8/10分
候选人能够清晰地表达自己的想法，回答问题较为完整。

### 问题解决能力：7/10分
在面试过程中展现了一定的逻辑思维能力。

### 学习适应能力：7/10分
表现出积极的学习态度和适应能力。

### 职业素养：8/10分
面试态度积极，表现出良好的职业素养。

## 优势表现
- 面试态度积极主动
- 回答问题思路清晰
- 具备基本的专业素养

## 改进建议
- 可以进一步深入技术细节
- 建议多准备一些项目实例
- 持续学习新技术和方法

## 面试表现总结
候选人在面试中表现良好，具备基本的专业能力和素养。建议继续保持积极的学习态度，在技术深度和项目经验方面进一步提升。

---
*注：由于评估服务暂时不可用，此为系统生成的基础评估结果。建议稍后重新进行详细评估。*

**错误信息：** {error_message}
"""

        return {
            'success': True,
            'full_evaluation': fallback_markdown,
            'total_score': 75,
            'dimension_scores': {
                'resume_match': 7,
                'communication': 8,
                'problem_solving': 7,
                'growth_potential': 7,
                'technical_skills': 8
            },
            'summary': '候选人在面试中表现良好，具备基本的专业能力和素养。（系统生成的基础评估）',
            'strengths': ['面试态度积极主动', '回答问题思路清晰', '具备基本的专业素养'],
            'improvements': ['可以进一步深入技术细节', '建议多准备一些项目实例', '持续学习新技术和方法'],
            'conversation_stats': {'total_exchanges': 0, 'user_word_count': 0, 'ai_word_count': 0},
            'evaluation_timestamp': datetime.now().isoformat(),
            'model_used': 'Fallback System',
            'is_fallback': True
        }


class AzureVoiceService:
    """Azure语音服务类"""
    
    def __init__(self):
        """初始化Azure语音服务"""
        self.client: Optional[AsyncAzureOpenAI] = None
        self._init_client()
    
    def _init_client(self) -> None:
        """初始化Azure OpenAI客户端"""
        try:
            # 从环境变量获取配置
            azure_endpoint = os.getenv("AZURE_OPENAI_ENDPOINT", "https://gpt-realtime-4o-mini.openai.azure.com")
            api_key = os.getenv("AZURE_OPENAI_API_KEY")
            api_version = os.getenv("AZURE_API_VERSION", "2025-04-01-preview")
            
            if not api_key:
                logger.error("Azure OpenAI API密钥未设置！")
                return
            
            self.client = AsyncAzureOpenAI(
                azure_endpoint=azure_endpoint,
                api_key=api_key,
                api_version=api_version,
            )
            logger.info("Azure OpenAI客户端初始化成功")
            
        except Exception as e:
            logger.error(f"Azure OpenAI客户端初始化失败: {e}")
    
    async def chat_with_voice(self, message: str, websocket: WebSocket, resume_context: str = "", job_preference: dict = None) -> None:
        """
        发送消息并接收语音回复
        
        Args:
            message: 用户消息
            websocket: WebSocket连接
            resume_context: 简历上下文
        """
        if not self.client:
            await websocket.send_json({
                "type": "error",
                "message": "Azure客户端未初始化"
            })
            return
        
        try:
            async with self.client.beta.realtime.connect(
                model="gpt-4o-mini-realtime-preview"
            ) as connection:
                # 配置会话支持文本和音频
                await connection.session.update(
                    session={"modalities": ["text", "audio"]}
                )
                
                # 构建系统提示词
                system_prompt = self._build_system_prompt(resume_context, job_preference)
                
                # 发送系统消息（如果有简历上下文）
                if resume_context:
                    await connection.conversation.item.create(
                        item={
                            "type": "message",
                            "role": "system",
                            "content": [{"type": "input_text", "text": system_prompt}],
                        }
                    )
                
                # 发送用户消息
                await connection.conversation.item.create(
                    item={
                        "type": "message",
                        "role": "user",
                        "content": [{"type": "input_text", "text": message}],
                    }
                )
                
                # 请求回复
                await connection.response.create()
                
                # 处理响应事件
                async for event in connection:
                    await self._handle_response_event(event, websocket)
                    
                    if event.type == "response.done":
                        break
                        
        except Exception as e:
            logger.error(f"语音聊天错误: {e}")
            await websocket.send_json({
                "type": "error",
                "message": f"语音聊天错误: {str(e)}"
            })
    
    def _build_system_prompt(self, resume_context: str, job_preference: dict = None) -> str:
        """构建系统提示词"""
        return get_interviewer_prompt(resume_context=resume_context, job_preference=job_preference)
    
    async def _handle_response_event(self, event: Any, websocket: WebSocket) -> None:
        """
        处理响应事件
        
        Args:
            event: 响应事件
            websocket: WebSocket连接
        """
        try:
            if event.type == "response.text.delta":
                # 文本增量
                await websocket.send_json({
                    "type": "text_delta",
                    "content": event.delta
                })
                
            elif event.type == "response.audio.delta":
                # 音频增量 - 发送base64编码的音频数据
                await websocket.send_json({
                    "type": "audio_delta",
                    "audio_data": event.delta,  # 已经是base64编码
                    "content_type": "audio/pcm"
                })
                
            elif event.type == "response.audio_transcript.delta":
                # 音频转录增量
                await websocket.send_json({
                    "type": "transcript_delta",
                    "content": event.delta
                })
                
            elif event.type == "response.text.done":
                # 文本完成
                await websocket.send_json({
                    "type": "text_done"
                })
                
            elif event.type == "response.audio.done":
                # 音频完成
                await websocket.send_json({
                    "type": "audio_done"
                })
                
            elif event.type == "response.done":
                # 响应完成
                await websocket.send_json({
                    "type": "response_done"
                })
                
        except Exception as e:
            logger.error(f"处理响应事件错误: {e}")

    async def process_fastrtc_audio(
        self, 
        audio_data: str, 
        websocket: WebSocket, 
        resume_context: str = "",
        job_preference: str = "",
        audio_format: str = "pcm_s16le",
        sample_rate: int = 24000,
        channels: int = 1,
        vad_confidence: float = 0.0
    ) -> None:
        """
        处理FastRTC增强的音频数据
        
        Args:
            audio_data: base64编码的音频数据
            websocket: WebSocket连接
            resume_context: 简历上下文
            audio_format: 音频格式
            sample_rate: 采样率
            channels: 声道数
            vad_confidence: 语音活动检测置信度
        """
        if not self.client:
            await websocket.send_json({
                "type": "error",
                "message": "Azure客户端未初始化"
            })
            return
        
        try:
            # 解码base64音频数据
            audio_bytes = base64.b64decode(audio_data)
            
            # 记录音频质量信息
            logger.info(f"收到FastRTC音频数据: 格式={audio_format}, 采样率={sample_rate}, VAD置信度={vad_confidence:.3f}")
            
            # 调整VAD置信度阈值检查 - 原阈值0.01过于严格
            # 使用更低的阈值，并考虑音频数据长度
            min_vad_threshold = 0.001  # 降低基础阈值
            
            # 如果音频数据足够长，即使VAD置信度较低也可以处理
            audio_duration_ms = (len(audio_bytes) / 2) / sample_rate * 1000  # 计算音频时长(ms)
            
            # 动态调整阈值：音频越长，允许的VAD阈值越低
            if audio_duration_ms > 200:  # 超过200ms的音频
                dynamic_threshold = max(0.0005, min_vad_threshold * 0.5)
            elif audio_duration_ms > 100:  # 超过100ms的音频
                dynamic_threshold = max(0.001, min_vad_threshold * 0.8)
            else:
                dynamic_threshold = min_vad_threshold
            
            if vad_confidence < dynamic_threshold:
                logger.debug(f"VAD置信度({vad_confidence:.4f})低于动态阈值({dynamic_threshold:.4f})，"
                           f"音频时长{audio_duration_ms:.1f}ms，跳过音频处理")
                return
            
            logger.info(f"通过VAD检查，开始处理音频: 置信度={vad_confidence:.4f}, "
                       f"阈值={dynamic_threshold:.4f}, 时长={audio_duration_ms:.1f}ms")
            
            async with self.client.beta.realtime.connect(
                model="gpt-4o-mini-realtime-preview"
            ) as connection:
                # 配置会话支持音频输入
                await connection.session.update(
                    session={
                        "modalities": ["text", "audio"],
                        "input_audio_format": "pcm16",  # Azure支持的格式
                        "output_audio_format": "pcm16",
                        "input_audio_transcription": {
                            "model": "whisper-1"
                        }
                    }
                )
                
                # 构建系统提示词
                if resume_context or job_preference:
                    system_prompt = self._build_system_prompt(resume_context, job_preference)
                    await connection.conversation.item.create(
                        item={
                            "type": "message",
                            "role": "system",
                            "content": [{"type": "input_text", "text": system_prompt}],
                        }
                    )
                
                # 发送音频数据
                await connection.input_audio_buffer.append(audio=audio_data)
                
                # 提交音频输入
                await connection.input_audio_buffer.commit()
                
                # 请求回复
                await connection.response.create()
                
                # 处理响应事件
                async for event in connection:
                    await self._handle_response_event(event, websocket)
                    
                    if event.type == "response.done":
                        break
                        
        except Exception as e:
            logger.error(f"FastRTC音频处理错误: {e}")
            await websocket.send_json({
                "type": "error",
                "message": f"音频处理错误: {str(e)}"
            })


# 全局Azure语音服务实例
azure_voice_service: AzureVoiceService = None

# 全局面试评估服务实例
evaluation_service: InterviewEvaluationService = None

# 存储用户会话的简历内容
user_sessions: Dict[str, str] = {}

# 简历存储目录
RESUME_STORAGE_DIR = Path("resume_storage")
RESUME_STORAGE_DIR.mkdir(exist_ok=True)

def save_resume_to_file(resume_text: str, session_id: str) -> bool:
    """
    将简历文本保存到文件
    
    Args:
        resume_text: 简历文本内容
        session_id: 会话ID
        
    Returns:
        保存是否成功
    """
    try:
        resume_file = RESUME_STORAGE_DIR / f"{session_id}.txt"
        with open(resume_file, 'w', encoding='utf-8') as f:
            f.write(resume_text)
        logger.info(f"简历已保存到文件: {resume_file}")
        return True
    except Exception as e:
        logger.error(f"保存简历文件失败: {e}")
        return False

def load_resume_from_file(session_id: str) -> Optional[str]:
    """
    从文件加载简历文本
    
    Args:
        session_id: 会话ID
        
    Returns:
        简历文本内容，如果文件不存在则返回None
    """
    try:
        resume_file = RESUME_STORAGE_DIR / f"{session_id}.txt"
        if resume_file.exists():
            with open(resume_file, 'r', encoding='utf-8') as f:
                content = f.read()
            logger.info(f"从文件加载简历: {resume_file}")
            return content
        return None
    except Exception as e:
        logger.error(f"加载简历文件失败: {e}")
        return None

def generate_resume_hash(resume_text: str) -> str:
    """
    生成简历内容的哈希值，用于去重和验证

    Args:
        resume_text: 简历文本内容

    Returns:
        简历内容的MD5哈希值
    """
    return hashlib.md5(resume_text.encode('utf-8')).hexdigest()[:16]

def save_job_preference_to_file(job_preference: dict, session_id: str) -> bool:
    """
    将岗位偏好保存到文件

    Args:
        job_preference: 岗位偏好信息
        session_id: 会话ID

    Returns:
        保存是否成功
    """
    try:
        preference_file = RESUME_STORAGE_DIR / f"{session_id}_job_preference.json"
        with open(preference_file, 'w', encoding='utf-8') as f:
            json.dump(job_preference, f, ensure_ascii=False, indent=2)
        logger.info(f"岗位偏好已保存到文件: {preference_file}")
        return True
    except Exception as e:
        logger.error(f"保存岗位偏好文件失败: {e}")
        return False

def load_job_preference_from_file(session_id: str) -> Optional[dict]:
    """
    从文件加载岗位偏好
 
    Args:
        session_id: 会话ID

    Returns:
        岗位偏好信息，如果文件不存在则返回None
    """
    try:
        preference_file = RESUME_STORAGE_DIR / f"{session_id}_job_preference.json"
        if preference_file.exists():
            with open(preference_file, 'r', encoding='utf-8') as f:
                preference = json.load(f)
            logger.info(f"从文件加载岗位偏好: {preference_file}")
            return preference
        return None
    except Exception as e:
        logger.error(f"加载岗位偏好文件失败: {e}")
        return None

def extract_pdf_text(file_content: bytes) -> str:
    """
    从PDF文件内容中提取文本
    
    Args:
        file_content: PDF文件的字节内容
        
    Returns:
        提取出的文本内容
    """
    try:
        pdf_file = io.BytesIO(file_content)
        reader = PyPDF2.PdfReader(pdf_file)
        text = ""
        
        for page in reader.pages:
            page_text = page.extract_text()
            if page_text:
                text += page_text + "\n"
        
        return text.strip()
    except Exception as e:
        logger.error(f"PDF解析失败: {e}")
        raise HTTPException(status_code=400, detail=f"PDF文件解析失败: {str(e)}")

def extract_docx_text(file_content: bytes) -> str:
    """
    从Word文档内容中提取文本
    
    Args:
        file_content: Word文档的字节内容
        
    Returns:
        提取出的文本内容
    """
    try:
        docx_file = io.BytesIO(file_content)
        doc = Document(docx_file)
        text = ""
        
        for paragraph in doc.paragraphs:
            if paragraph.text.strip():
                text += paragraph.text + "\n"
        
        return text.strip()
    except Exception as e:
        logger.error(f"Word文档解析失败: {e}")
        raise HTTPException(status_code=400, detail=f"Word文档解析失败: {str(e)}")

def validate_file(file: UploadFile) -> None:
    """
    验证上传的文件
    
    Args:
        file: 上传的文件对象
    """
    # 检查文件大小 (最大10MB)
    max_size = 10 * 1024 * 1024  # 10MB
    
    # 检查文件类型
    allowed_extensions = {'.pdf', '.doc', '.docx'}
    allowed_mime_types = {
        'application/pdf',
        'application/msword',
        'application/vnd.openxmlformats-officedocument.wordprocessingml.document'
    }
    
    if not file.filename:
        raise HTTPException(status_code=400, detail="文件名不能为空")
    
    file_extension = Path(file.filename).suffix.lower()
    if file_extension not in allowed_extensions:
        raise HTTPException(
            status_code=400, 
            detail=f"不支持的文件格式。支持的格式: {', '.join(allowed_extensions)}"
        )
    
    if file.content_type not in allowed_mime_types:
        logger.warning(f"文件MIME类型检查: {file.content_type}")
        # 不强制检查MIME类型，因为有些浏览器可能发送不准确的类型

@app.on_event("startup")
async def startup_event():
    """应用启动时的初始化"""
    global azure_voice_service, evaluation_service
    try:
        azure_voice_service = AzureVoiceService()
        evaluation_service = InterviewEvaluationService()
        logger.info("Azure语音服务和面试评分服务初始化完成")
        logger.info("简历AI排版功能已激活，将使用DeepSeek V3进行内容优化")
    except Exception as e:
        logger.error(f"服务初始化失败: {e}")

@app.get("/")
async def read_root():
    """返回主页面"""
    return FileResponse("static/index.html")

<<<<<<< HEAD
=======
from pydantic import BaseModel

class PromptRequest(BaseModel):
    resume_context: str = ""
    job_preference: dict = None

class InterviewEvaluationRequest(BaseModel):
    interview_id: str
    messages: list
    resume_context: str = ""
    duration: int = 0
    session_id: str = ""
    job_preference: dict = None

>>>>>>> 46bcc2c6
@app.post("/api/prompts/voice-call")
async def get_voice_call_prompt_api(request: PromptRequest) -> JSONResponse:
    """
    获取语音通话专用prompt
    
    Args:
        request: 包含resume_context的请求体
        
    Returns:
        prompt指令
    """
    try:
        resume_context = request.resume_context
        job_preference = request.job_preference
        instructions = get_voice_call_prompt(resume_context=resume_context, job_preference=job_preference)

        return JSONResponse(content={
            "success": True,
            "instructions": instructions,
            "has_resume": bool(resume_context),
            "has_job_preference": bool(job_preference)
        })
        
    except Exception as e:
        logger.error(f"获取语音通话prompt失败: {e}")
        raise HTTPException(status_code=500, detail=f"服务器内部错误: {str(e)}")

@app.get("/api/prompts/voice-call-default")
async def get_voice_call_default_prompt() -> JSONResponse:
    """
    获取语音通话的默认prompt（不包含简历上下文）
    
    Returns:
        默认的语音通话prompt
    """
    try:
        from prompts import InterviewPrompts
        
        return JSONResponse(content={
            "success": True,
            "instructions": InterviewPrompts.BASE_INTERVIEWER,
            "source": "prompts.py - VOICE_CALL_INTERVIEWER"
        })
        
    except Exception as e:
        logger.error(f"获取默认语音通话prompt失败: {e}")
        raise HTTPException(status_code=500, detail=f"服务器内部错误: {str(e)}")

@app.get("/api/prompts/list")
async def list_prompts() -> JSONResponse:
    """
    列出所有可用的prompt类型
    
    Returns:
        prompt类型列表
    """
    try:
        from prompts import InterviewPrompts, SystemPrompts, UIPrompts, NotificationPrompts
        
        prompt_info = {
            "interview_prompts": {
                "base_interviewer": InterviewPrompts.BASE_INTERVIEWER,
                "voice_call_interviewer": InterviewPrompts.VOICE_CALL_INTERVIEWER,
                "position_specific": list(InterviewPrompts.POSITION_SPECIFIC.keys())
            },
            "system_prompts": {
                "welcome_message": SystemPrompts.WELCOME_MESSAGE,
                "error_messages": list(SystemPrompts.ERROR_MESSAGES.keys()),
                "status_messages": list(SystemPrompts.STATUS_MESSAGES.keys())
            },
            "ui_prompts": {
                "button_texts": list(UIPrompts.BUTTON_TEXTS.keys()),
                "placeholders": list(UIPrompts.PLACEHOLDERS.keys()),
                "hints": list(UIPrompts.HINTS.keys())
            },
            "notification_prompts": {
                "success_messages": list(NotificationPrompts.SUCCESS_MESSAGES.keys()),
                "warning_messages": list(NotificationPrompts.WARNING_MESSAGES.keys()),
                "error_messages": list(NotificationPrompts.ERROR_MESSAGES.keys())
            }
        }
        
        return JSONResponse(content={
            "success": True,
            "prompts": prompt_info,
            "message": "所有prompt配置已从prompts.py文件中集中管理"
        })
        
    except Exception as e:
        logger.error(f"获取prompt列表失败: {e}")
        raise HTTPException(status_code=500, detail=f"服务器内部错误: {str(e)}")

@app.get("/api/prompts/validate")
async def validate_prompt_management() -> JSONResponse:
    """
    验证prompt管理是否完全通过prompts.py文件
    
    Returns:
        验证结果和建议
    """
    try:
        from prompts import InterviewPrompts, SystemPrompts, UIPrompts, NotificationPrompts
        
        validation_result = {
            "prompts_py_status": "✅ prompts.py文件正常加载",
            "centralized_management": True,
            "available_prompts": {
                "interview_prompts": len(InterviewPrompts.POSITION_SPECIFIC) + 2,  # BASE + VOICE_CALL + positions
                "system_prompts": len(SystemPrompts.ERROR_MESSAGES) + len(SystemPrompts.STATUS_MESSAGES) + 1,  # + WELCOME
                "ui_prompts": len(UIPrompts.BUTTON_TEXTS) + len(UIPrompts.PLACEHOLDERS) + len(UIPrompts.HINTS),
                "notification_prompts": len(NotificationPrompts.SUCCESS_MESSAGES) + len(NotificationPrompts.WARNING_MESSAGES) + len(NotificationPrompts.ERROR_MESSAGES)
            },
            "api_endpoints": [
                "/api/prompts/voice-call - 获取语音通话prompt（带简历上下文）",
                "/api/prompts/voice-call-default - 获取默认语音通话prompt",
                "/api/prompts/list - 列出所有prompt类型",
                "/api/prompts/validate - 验证prompt管理状态"
            ],
            "recommendations": [
                "✅ 所有prompt已通过prompts.py集中管理",
                "✅ 前端已配置API回退机制",
                "✅ 支持动态prompt更新",
                "💡 建议定期审查prompt内容的专业性和准确性"
            ]
        }
        
        return JSONResponse(content={
            "success": True,
            "validation": validation_result,
            "message": "Prompt管理验证完成 - 所有配置已集中到prompts.py"
        })
        
    except Exception as e:
        logger.error(f"Prompt管理验证失败: {e}")
        raise HTTPException(status_code=500, detail=f"服务器内部错误: {str(e)}")

@app.post("/api/interview/evaluate")
async def evaluate_interview_api(request: InterviewEvaluationRequest) -> JSONResponse:
    """
    评估面试表现
    
    Args:
        request: 面试评估请求，包含对话历史、简历信息等
        
    Returns:
        评估结果
    """
    try:
        logger.info(f"收到面试评估请求: ID={request.interview_id}")
        
        # 获取岗位偏好信息（如果请求中没有，尝试从文件加载）
        job_preference = request.job_preference
        if not job_preference and request.session_id:
            job_preference = load_job_preference_from_file(request.session_id)

        # 构建面试数据
        interview_data = {
            'id': request.interview_id,
            'messages': request.messages,
            'resume_context': request.resume_context,
            'duration': request.duration,
            'session_id': request.session_id,
            'job_preference': job_preference
        }
        
        # 调用评分服务
        evaluation_result = await evaluation_service.evaluate_interview(interview_data)
        
        # 保存评估结果到面试记录
        if evaluation_result.get('success', False):
            await save_evaluation_to_interview(request.interview_id, evaluation_result)
        
        return JSONResponse(content={
            "success": True,
            "evaluation": evaluation_result,
            "message": "面试评估完成"
        })
        
    except Exception as e:
        logger.error(f"面试评估API失败: {e}")
        raise HTTPException(status_code=500, detail=f"面试评估失败: {str(e)}")

async def save_evaluation_to_interview(interview_id: str, evaluation_result: dict) -> bool:
    """
    保存评估结果到面试记录
    
    Args:
        interview_id: 面试ID
        evaluation_result: 评估结果
        
    Returns:
        bool: 保存是否成功
    """
    try:
        # 这里可以实现将评估结果保存到数据库或文件
        # 目前先记录日志
        logger.info(f"保存面试评估结果: ID={interview_id}, 总分={evaluation_result.get('total_score', 'N/A')}")
        
        # 可以扩展为保存到数据库
        # 例如: await db.interviews.update_one(
        #     {"id": interview_id}, 
        #     {"$set": {"evaluation": evaluation_result}}
        # )
        
        return True
        
    except Exception as e:
        logger.error(f"保存评估结果失败: {e}")
        return False
    
async def save_extraction_to_interview(interview_id: str, extraction_result: dict) -> bool:
    """
    保存面试数据提取结果
    """
    try:
        logger.info(f"保存面试数据提取结果: ID={interview_id}")
        return True
    except Exception as e:
        logger.error(f"保存面试数据提取结果失败: {e}")
        return False

class InterviewExtractionRequest(BaseModel):
    interview_id: str
    messages: list
    resume_context: str = ""

@app.post("/api/interview/extract")
async def save_interview_extract_data(request: InterviewExtractionRequest) -> JSONResponse:
    """
    保存面试数据提取结果
    """
    try:
        logger.info(f"保存面试数据提取结果: ID={request.interview_id}")
        
        # 构建面试数据
        interview_data = {
            'id': request.interview_id,
            'resume_context': request.resume_context,
            'messages': request.messages
        }
        
        # 调用提取服务
        extraction_result = await evaluation_service.extract_interview(interview_data)
        
        # 保存提取结果
        await save_extraction_to_interview(request.interview_id, extraction_result)
        
        return JSONResponse(content={
            "success": True,
            "extraction": extraction_result,
            "message": "面试数据提取完成"
        })
    except Exception as e:
        logger.error(f"保存面试数据提取结果失败: {e}")
        raise HTTPException(status_code=500, detail=f"服务器内部错误: {str(e)}")


@app.get("/api/preference/{session_id}")
async def get_preference_content(session_id: str) -> JSONResponse:
    """
    获取指定会话的简历内容
    
    Args:
        session_id: 会话ID
        
    Returns:
        简历内容
    """
    try:
        # 从内存或文件获取简历内容
        resume_content = user_sessions.get(session_id) or load_resume_from_file(session_id)
        
        if not resume_content:
            raise HTTPException(status_code=404, detail="未找到对应的简历内容")
        
        return JSONResponse(content={
            "success": True,
            "session_id": session_id,
            "content": resume_content,
            "content_length": len(resume_content)
        })
        
    except HTTPException:
        raise
    except Exception as e:
        logger.error(f"获取简历内容失败: {e}")
        raise HTTPException(status_code=500, detail=f"服务器内部错误: {str(e)}")


@app.get("/api/resume/{session_id}")
async def get_resume_content(session_id: str) -> JSONResponse:
    """
    获取指定会话的简历内容
    
    Args:
        session_id: 会话ID
        
    Returns:
        简历内容
    """
    try:
        # 从内存或文件获取简历内容
        resume_content = user_sessions.get(session_id) or load_resume_from_file(session_id)
        
        if not resume_content:
            raise HTTPException(status_code=404, detail="未找到对应的简历内容")
        
        return JSONResponse(content={
            "success": True,
            "session_id": session_id,
            "content": resume_content,
            "content_length": len(resume_content)
        })
        
    except HTTPException:
        raise
    except Exception as e:
        logger.error(f"获取简历内容失败: {e}")
        raise HTTPException(status_code=500, detail=f"服务器内部错误: {str(e)}")



@app.post("/api/upload-resume")
async def upload_resume(
    file: UploadFile = File(...),
    job_category: Optional[str] = Form(None),
    job_position: Optional[str] = Form(None),
    job_category_label: Optional[str] = Form(None),
    job_position_label: Optional[str] = Form(None)
) -> JSONResponse:
    """
<<<<<<< HEAD
    上传并解析简历文件，使用AI进行重新排版
    
=======
    上传并解析简历文件

>>>>>>> 46bcc2c6
    Args:
        file: 上传的简历文件
        job_category: 岗位类别代码
        job_position: 具体岗位代码
        job_category_label: 岗位类别标签
        job_position_label: 具体岗位标签

    Returns:
        解析结果和会话ID，包含AI排版后的内容
    """
    try:
        # 验证文件
        validate_file(file)
        
        # 读取文件内容
        file_content = await file.read()
        
        # 根据文件类型解析文本
        file_extension = Path(file.filename).suffix.lower()
        
        if file_extension == '.pdf':
            original_resume_text = extract_pdf_text(file_content)
        elif file_extension in ['.doc', '.docx']:
            original_resume_text = extract_docx_text(file_content)
        else:
            raise HTTPException(status_code=400, detail="不支持的文件格式")
        
        # 验证解析结果
        if not original_resume_text or len(original_resume_text.strip()) < 50:
            raise HTTPException(status_code=400, detail="简历内容过少或解析失败，请检查文件内容")
        
        logger.info(f"简历文件解析成功: {file.filename}, 原始内容长度: {len(original_resume_text)}")
        
<<<<<<< HEAD
        # 使用AI对简历内容进行重新排版
        try:
            format_result = await evaluation_service.format_resume_content(
                resume_text=original_resume_text,
                filename=file.filename
            )
            
            # 使用AI排版后的内容作为主要内容
            final_resume_text = format_result['formatted_content']
            is_ai_formatted = format_result['is_ai_formatted']
            
            logger.info(f"简历AI排版完成: AI处理={'成功' if is_ai_formatted else '失败'}, 最终内容长度: {len(final_resume_text)}")
            
        except Exception as format_error:
            logger.error(f"简历AI排版失败，使用原始内容: {format_error}")
            # 降级使用原始内容
            final_resume_text = original_resume_text
            is_ai_formatted = False
            format_result = {
                'success': False,
                'error': str(format_error),
                'is_ai_formatted': False
            }
        
        # 生成会话ID（基于原始内容，保持一致性）
        session_id = generate_resume_hash(original_resume_text)
        
        # 保存排版后的内容作为主要内容
        user_sessions[session_id] = final_resume_text
        save_resume_to_file(final_resume_text, session_id)
        
        # 同时保存原始内容作为备份
        original_session_id = f"{session_id}_original"
        user_sessions[original_session_id] = original_resume_text
        save_resume_to_file(original_resume_text, original_session_id)
        
        # 构建返回内容
        preview_content = final_resume_text[:200] + "..." if len(final_resume_text) > 200 else final_resume_text
        
=======
        # 保存简历内容
        user_sessions[session_id] = resume_text
        save_resume_to_file(resume_text, session_id)

        # 保存岗位偏好信息
        job_preference = None
        if job_category and job_position:
            job_preference = {
                "category": job_category,
                "position": job_position,
                "category_label": job_category_label or job_category,
                "position_label": job_position_label or job_position,
                "full_label": f"{job_category_label or job_category} - {job_position_label or job_position}",
                "updated_at": datetime.now().isoformat()
            }
            save_job_preference_to_file(job_preference, session_id)

        logger.info(f"简历上传成功: {file.filename}, 会话ID: {session_id}, 内容长度: {len(resume_text)}")
        if job_preference:
            logger.info(f"岗位偏好: {job_preference['full_label']}")

>>>>>>> 46bcc2c6
        response_data = {
            "success": True,
            "message": "简历上传、解析和AI排版成功" if is_ai_formatted else "简历上传和解析成功",
            "session_id": session_id,
            "filename": file.filename,
<<<<<<< HEAD
            "content_length": len(final_resume_text),
            "original_content_length": len(original_resume_text),
            "preview": preview_content,
            "ai_formatted": is_ai_formatted,
            "format_info": {
                "ai_processed": is_ai_formatted,
                "model_used": format_result.get('model_used', 'None'),
                "format_timestamp": format_result.get('format_timestamp', ''),
                "quality_improvement": len(final_resume_text) != len(original_resume_text)
            }
        }
        
        if not is_ai_formatted and format_result.get('error'):
            response_data["format_warning"] = f"AI排版失败: {format_result['error']}"
        
        logger.info(f"简历上传完成: {file.filename}, 会话ID: {session_id}, "
                   f"原始长度: {len(original_resume_text)}, 最终长度: {len(final_resume_text)}, "
                   f"AI排版: {'成功' if is_ai_formatted else '失败'}")
        
=======
            "content_length": len(resume_text),
            "preview": resume_text[:200] + "..." if len(resume_text) > 200 else resume_text
        }

        if job_preference:
            response_data["job_preference"] = job_preference

>>>>>>> 46bcc2c6
        return JSONResponse(content=response_data)
        
    except HTTPException:
        raise
    except Exception as e:
        logger.error(f"简历上传处理失败: {e}")
        raise HTTPException(status_code=500, detail=f"服务器内部错误: {str(e)}")

@app.websocket("/ws/voice")
async def websocket_voice_endpoint(websocket: WebSocket):
    """Azure语音聊天WebSocket端点 - FastRTC增强版"""
    await websocket.accept()
    logger.info("Azure语音WebSocket连接已建立 - FastRTC增强模式")
    
    # 存储当前活跃的Azure连接，用于打断处理
    current_azure_connection = None
    
    try:
        while True:
            # 接收消息
            data = await websocket.receive_json()
            message_type = data.get("type")
            
            if message_type == "chat":
                message = data.get("message", "")
                session_id = data.get("session_id", "")
                
                if message.strip():
                    logger.info(f"收到语音聊天消息: {message}")

                    # 获取简历上下文和岗位偏好
                    resume_context = ""
                    job_preference = None
                    if session_id:
                        resume_context = user_sessions.get(session_id) or load_resume_from_file(session_id)
                        job_preference = load_job_preference_from_file(session_id)

                    await azure_voice_service.chat_with_voice(message, websocket, resume_context, job_preference)
                    
            elif message_type == "voice_input":
                # FastRTC增强的语音输入处理
                audio_data = data.get("audio_data", "")
                audio_format = data.get("audio_format", "pcm_s16le")
                sample_rate = data.get("sample_rate", 24000)
                channels = data.get("channels", 1)
                vad_confidence = data.get("vad_confidence", 0.0)
                session_id = data.get("session_id", "")
                
                if audio_data:
                    logger.info(f"收到FastRTC音频数据: 格式={audio_format}, 采样率={sample_rate}, VAD置信度={vad_confidence:.3f}")
                    
                    # 获取简历上下文
                    resume_context = ""
                    if session_id:
                        resume_context = user_sessions.get(session_id) or load_resume_from_file(session_id)
                        job_preference = load_job_preference_from_file(session_id)
                    
                    # 处理FastRTC音频输入
                    await azure_voice_service.process_fastrtc_audio(
                        audio_data, 
                        websocket, 
                        resume_context,
                        job_preference,
                        audio_format=audio_format,
                        sample_rate=sample_rate,
                        channels=channels,
                        vad_confidence=vad_confidence
                    )
                    
            elif message_type == "interrupt_request":
                # 处理打断请求
                session_id = data.get("session_id", "")
                reason = data.get("reason", "user_request")
                timestamp = data.get("timestamp", 0)
                
                logger.info(f"收到打断请求: 会话ID={session_id}, 原因={reason}, 时间戳={timestamp}")
                
                # 中断当前Azure连接（如果存在）
                if current_azure_connection:
                    try:
                        # 这里可以添加具体的连接中断逻辑
                        # Azure实时API可能需要特定的中断方法
                        logger.info("正在中断Azure连接...")
                        current_azure_connection = None
                    except Exception as e:
                        logger.error(f"中断Azure连接失败: {e}")
                
                # 发送打断确认
                await websocket.send_json({
                    "type": "interrupt_acknowledged",
                    "session_id": session_id,
                    "timestamp": timestamp,
                    "reason": reason,
                    "message": "打断请求已处理"
                })
                
                logger.info(f"打断请求处理完成: 会话ID={session_id}")
                    
            elif message_type == "voice_input_end":
                # 语音输入结束
                session_id = data.get("session_id", "")
                logger.info(f"语音输入结束: 会话ID={session_id}")
                
                await websocket.send_json({
                    "type": "voice_input_complete",
                    "message": "语音输入处理完成"
                })
                
            elif message_type == "continue_interview":
                # 处理继续面试请求
                interview_id = data.get("interview_id", "")
                messages = data.get("messages", [])
                resume_context = data.get("resume_context", "")
                instruction = data.get("instruction", "")
                
                logger.info(f"收到继续面试请求: 面试ID={interview_id}, 消息数量={len(messages)}")
                
                # 构建继续面试的上下文消息
                continue_message = f"""基于以下历史面试对话，请继续进行面试：

{instruction}

历史对话记录：
"""
                for msg in messages:
                    role = "面试官" if msg.get("type") == "assistant" or msg.get("role") == "assistant" else "求职者"
                    continue_message += f"{role}: {msg.get('content', '')}\n"
                
                continue_message += "\n请基于以上对话历史，自然地继续面试流程。"
                
                # 发送继续面试的消息给AI
                await azure_voice_service.chat_with_voice(continue_message, websocket, resume_context)
                
            elif message_type == "ping":
                await websocket.send_json({"type": "pong"})
                
    except WebSocketDisconnect:
        logger.info("Azure语音WebSocket连接已断开")
    except Exception as e:
        logger.error(f"Azure语音WebSocket错误: {e}")
        try:
            await websocket.send_json({
                "type": "error",
                "message": f"服务器错误: {str(e)}"
            })
        except:
            pass

@app.get("/health")
async def health_check():
    """健康检查端点"""
    return {
        "status": "healthy", 
        "service": "Azure Voice Interview System",
        "azure_client_ready": azure_voice_service.client is not None if azure_voice_service else False
    }

class LegacyInterviewEvaluationRequest(BaseModel):
    interviewMessages: List[Dict]
    resumeText: Optional[str]
    interviewId: Optional[str]


@app.post("/api/evaluate-interview", response_model=dict)
async def evaluate_interview(request_body: LegacyInterviewEvaluationRequest):
    """
    接收面试对话消息和简历文本，调用OpenAI API进行面试评估。
    """
    interview_messages = request_body.interviewMessages
    resume_text = request_body.resumeText
    interview_id = request_body.interviewId

    if not interview_messages:
        raise HTTPException(status_code=400, detail="请提供有效的面试对话消息。")

    logger.info(f"收到面试评估请求，面试ID: {interview_id}")
    logger.info(f"对话消息数量: {len(interview_messages)}")
    logger.info(f"简历文本长度: {len(resume_text)}")

    try:
        from backend.three_agent_interview import generate_three_agent_report
        result = await generate_three_agent_report(
            interview_messages,
            resume_text,
            job_description="请从简历中提取或了解猜测岗位信息"
        )
        # {
        #     'analysis': self.analysis_result,
        #     'scoring': self.scoring_result,
        #     'html_report': self.report_result,
        #     'evaluation': self._extract_json_from_scoring()
        # }
        # result = await three_agent_interview.run_interview(interview_messages, resume_text, interview_id)
        # 返回包含HTML报告和结构化数据的完整结果
        return JSONResponse(content={
            'evaluationHtml': result['html_report'],  # 保持与原API兼容的字段名
            'evaluation': result['evaluation'],
            'analysis': result['analysis'],
            'scoring': result['scoring']
        })

    except Exception as e:
        print(f"调用OpenAI API失败: {e}")
        import traceback
        print(traceback.format_exc())
        # 返回更详细的错误信息，方便调试
        raise HTTPException(status_code=500, detail=f"面试评估服务内部错误: {str(e)}")

@app.post("/api/evaluate-interview-two-agent", response_model=dict)
async def evaluate_interview_two_agent(request_body: InterviewEvaluationRequest):
    """
    使用两个Agent系统进行面试评估（更快的版本）
    """
    interview_messages = request_body.interviewMessages
    resume_text = request_body.resumeText
    interview_id = request_body.interviewId

    if not interview_messages:
        raise HTTPException(status_code=400, detail="请提供有效的面试对话消息。")

    logger.info(f"收到两Agent面试评估请求，面试ID: {interview_id}")
    logger.info(f"对话消息数量: {len(interview_messages)}")
    logger.info(f"简历文本长度: {len(resume_text)}")

    try:
        from backend.three_agent_interview import generate_three_agent_report
        result = await generate_three_agent_report(
            interview_messages,
            resume_text,
            job_description="请从简历中提取或了解猜测岗位信息"
        )

        # 返回包含HTML报告和结构化数据的完整结果
        return JSONResponse(content={
            'evaluationHtml': result['html_report'],  # 保持与原API兼容的字段名
            'evaluation': result['evaluation'],
            'analysis_scoring': result['analysis_scoring'],
            'agent_type': 'two_agent',  # 标识使用的Agent类型
            'performance_note': '使用两Agent系统，评估速度更快'
        })

    except Exception as e:
        print(f"调用两Agent评估系统失败: {e}")
        import traceback
        print(traceback.format_exc())
        # 返回更详细的错误信息，方便调试
        raise HTTPException(status_code=500, detail=f"两Agent面试评估服务内部错误: {str(e)}")

# @app.post("/api/evaluate-interview", response_model=dict)
# async def evaluate_interview(request_body: InterviewEvaluationRequest):
#     """
#     接收面试对话消息和简历文本，调用OpenAI API进行面试评估。
#     """
#     interview_messages = request_body.interviewMessages
#     resume_text = request_body.resumeText
#     interview_id = request_body.interviewId

#     if not interview_messages:
#         raise HTTPException(status_code=400, detail="请提供有效的面试对话消息。")

#     logger.info(f"收到面试评估请求，面试ID: {interview_id}")
#     logger.info(f"对话消息数量: {len(interview_messages)}")
#     logger.info(f"简历文本长度: {len(resume_text)}")

#     try:
#         from prompts import InterviewPrompts
        
#         messages_for_llm = []

#         # 添加系统提示，指导AI进行评估
#         system_prompt = InterviewPrompts.BASE_EVALUATION
#         messages_for_llm.append({"role": "system", "content": system_prompt})

#         if resume_text:
#             messages_for_llm.append({"role": "user", "content": f"候选人提供的简历信息，请在评估时参考：\n```\n{resume_text}\n```"})

#         # 将面试对话消息添加到 messages 数组
#         # 过滤掉前端可能传递过来的原始系统指令，因为我们在这里构造了自己的评估系统指令
#         filtered_messages = json.dumps(interview_messages)
#         messages_for_llm.append({"role": "user", "content": f"以下是候选人（user）和面试官（assistant）的对话记录，请评估： \n```\n{filtered_messages}\n```"})

#         # 调用 OpenAI API
#         # from openai import AzureOpenAI
#         # client = AzureOpenAI(
#         #     api_key=os.getenv("AZURE_OPENAI_API_KEY_FOR_EVALUATION"),
#         #     api_version=os.getenv("AZURE_API_VERSION_FOR_EVALUATION"),
#         #     azure_endpoint=os.getenv("AZURE_OPENAI_ENDPOINT_FOR_EVALUATION")
#         # )

#         # chat_completion = client.chat.completions.create(
#         #     model=os.getenv("AZURE_DEPLOYMENT_FOR_EVALUATION"),
#         #     messages=messages_for_llm,
#         #     temperature=0.7,
#         #     max_tokens=1500, # 确保有足够空间生成详细评估
#         # )

#         # evaluation_markdown = chat_completion.choices[0].message.content
#         logger.info(messages_for_llm)
#         evaluation_result = await evaluation_service._call_deepseek_with_messages(messages_for_llm)
#         logger.info(f"evaluation result: {evaluation_result}")

#         # 解析评估结果，获取结构化数据
#         parsed_result = evaluation_service._parse_evaluation_result(evaluation_result)

#         # 分离markdown和JSON，只返回纯markdown部分
#         clean_markdown = evaluation_service._extract_clean_markdown(evaluation_result)

#         # 返回包含纯markdown和结构化数据的完整结果
#         return JSONResponse(content={
#             'evaluationMarkdown': clean_markdown,
#             'evaluation': parsed_result
#         })

#     except Exception as e:
#         print(f"调用OpenAI API失败: {e}")
#         import traceback
#         print(traceback.format_exc())
#         # 返回更详细的错误信息，方便调试
#         raise HTTPException(status_code=500, detail=f"面试评估服务内部错误: {str(e)}")


if __name__ == "__main__":
    
    print("🚀 启动Azure语音面试官系统...")
    print("📡 服务地址: http://localhost:8000")
    print("🎤 支持实时语音面试功能")
    
    uvicorn.run(
        app,
        host="localhost",
        port=8000,
        reload=True,
        log_level="info"
    ) <|MERGE_RESOLUTION|>--- conflicted
+++ resolved
@@ -1195,8 +1195,6 @@
     """返回主页面"""
     return FileResponse("static/index.html")
 
-<<<<<<< HEAD
-=======
 from pydantic import BaseModel
 
 class PromptRequest(BaseModel):
@@ -1210,8 +1208,7 @@
     duration: int = 0
     session_id: str = ""
     job_preference: dict = None
-
->>>>>>> 46bcc2c6
+      
 @app.post("/api/prompts/voice-call")
 async def get_voice_call_prompt_api(request: PromptRequest) -> JSONResponse:
     """
@@ -1543,13 +1540,8 @@
     job_position_label: Optional[str] = Form(None)
 ) -> JSONResponse:
     """
-<<<<<<< HEAD
-    上传并解析简历文件，使用AI进行重新排版
-    
-=======
-    上传并解析简历文件
-
->>>>>>> 46bcc2c6
+    上传并解析简历文件，使用AI进行重新排版，同时支持岗位偏好设置
+
     Args:
         file: 上传的简历文件
         job_category: 岗位类别代码
@@ -1558,7 +1550,7 @@
         job_position_label: 具体岗位标签
 
     Returns:
-        解析结果和会话ID，包含AI排版后的内容
+        解析结果和会话ID，包含AI排版后的内容和岗位偏好信息
     """
     try:
         # 验证文件
@@ -1583,8 +1575,11 @@
         
         logger.info(f"简历文件解析成功: {file.filename}, 原始内容长度: {len(original_resume_text)}")
         
-<<<<<<< HEAD
         # 使用AI对简历内容进行重新排版
+        final_resume_text = original_resume_text
+        is_ai_formatted = False
+        format_result = {'success': False, 'is_ai_formatted': False}
+        
         try:
             format_result = await evaluation_service.format_resume_content(
                 resume_text=original_resume_text,
@@ -1620,14 +1615,6 @@
         user_sessions[original_session_id] = original_resume_text
         save_resume_to_file(original_resume_text, original_session_id)
         
-        # 构建返回内容
-        preview_content = final_resume_text[:200] + "..." if len(final_resume_text) > 200 else final_resume_text
-        
-=======
-        # 保存简历内容
-        user_sessions[session_id] = resume_text
-        save_resume_to_file(resume_text, session_id)
-
         # 保存岗位偏好信息
         job_preference = None
         if job_category and job_position:
@@ -1640,18 +1627,15 @@
                 "updated_at": datetime.now().isoformat()
             }
             save_job_preference_to_file(job_preference, session_id)
-
-        logger.info(f"简历上传成功: {file.filename}, 会话ID: {session_id}, 内容长度: {len(resume_text)}")
-        if job_preference:
-            logger.info(f"岗位偏好: {job_preference['full_label']}")
-
->>>>>>> 46bcc2c6
+        
+        # 构建返回内容
+        preview_content = final_resume_text[:200] + "..." if len(final_resume_text) > 200 else final_resume_text
+        
         response_data = {
             "success": True,
             "message": "简历上传、解析和AI排版成功" if is_ai_formatted else "简历上传和解析成功",
             "session_id": session_id,
             "filename": file.filename,
-<<<<<<< HEAD
             "content_length": len(final_resume_text),
             "original_content_length": len(original_resume_text),
             "preview": preview_content,
@@ -1664,22 +1648,21 @@
             }
         }
         
+        # 添加岗位偏好信息到响应
+        if job_preference:
+            response_data["job_preference"] = job_preference
+        
+        # 添加AI排版警告信息
         if not is_ai_formatted and format_result.get('error'):
             response_data["format_warning"] = f"AI排版失败: {format_result['error']}"
         
+        logger.info(f"简历上传成功: {file.filename}, 会话ID: {session_id}, 内容长度: {len(final_resume_text)}")
+        if job_preference:
+            logger.info(f"岗位偏好: {job_preference['full_label']}")
         logger.info(f"简历上传完成: {file.filename}, 会话ID: {session_id}, "
                    f"原始长度: {len(original_resume_text)}, 最终长度: {len(final_resume_text)}, "
                    f"AI排版: {'成功' if is_ai_formatted else '失败'}")
-        
-=======
-            "content_length": len(resume_text),
-            "preview": resume_text[:200] + "..." if len(resume_text) > 200 else resume_text
-        }
-
-        if job_preference:
-            response_data["job_preference"] = job_preference
-
->>>>>>> 46bcc2c6
+
         return JSONResponse(content=response_data)
         
     except HTTPException:
