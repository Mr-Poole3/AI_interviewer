--- conflicted
+++ resolved
@@ -1559,14 +1559,6 @@
         # 返回更详细的错误信息，方便调试
         raise HTTPException(status_code=500, detail=f"面试评估服务内部错误: {str(e)}")
 
-<<<<<<< HEAD
-        # chat_completion = client.chat.completions.create(
-        #     model=os.getenv("AZURE_DEPLOYMENT_FOR_EVALUATION"),
-        #     messages=messages_for_llm,
-        #     temperature=get_model_temperature(),  # 从配置文件获取温度设置，确保评估的高度一致性和稳定性
-        #     max_tokens=get_max_tokens(), # 确保有足够空间生成详细评估
-        # )
-=======
 @app.post("/api/evaluate-interview-two-agent", response_model=dict)
 async def evaluate_interview_two_agent(request_body: InterviewEvaluationRequest):
     """
@@ -1575,7 +1567,6 @@
     interview_messages = request_body.interviewMessages
     resume_text = request_body.resumeText
     interview_id = request_body.interviewId
->>>>>>> 28dbfd13
 
     if not interview_messages:
         raise HTTPException(status_code=400, detail="请提供有效的面试对话消息。")
