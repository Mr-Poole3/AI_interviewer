"""
LLM面试官FastAPI后端服务

基于Azure OpenAI实时语音模型的智能面试系统
支持文本聊天、语音输入输出和简历上传功能
"""
import json
import logging
import os
import tempfile
import io
import base64
import hashlib
import asyncio
from typing import Dict, List, Optional, Any
from pathlib import Path

from fastapi import FastAPI, WebSocket, WebSocketDisconnect, HTTPException, UploadFile, File
from fastapi.staticfiles import StaticFiles
from fastapi.responses import FileResponse, JSONResponse
from fastapi.middleware.cors import CORSMiddleware
import uvicorn

# 文件解析库
import PyPDF2
from docx import Document

# Azure OpenAI实时语音客户端
from openai import AsyncAzureOpenAI

# 配置日志
logging.basicConfig(
    level=logging.INFO,
    format='%(asctime)s - %(name)s - %(levelname)s - %(message)s'
)
logger = logging.getLogger(__name__)

app = FastAPI(title="Azure语音面试官系统", description="基于Azure OpenAI实时语音模型的智能面试系统")

# 添加CORS中间件
app.add_middleware(
    CORSMiddleware,
    allow_origins=["*"],
    allow_credentials=True,
    allow_methods=["*"],
    allow_headers=["*"],
)

# 挂载静态文件
app.mount("/static", StaticFiles(directory="static"), name="static")


class AzureVoiceService:
    """Azure语音服务类"""
    
    def __init__(self):
        """初始化Azure语音服务"""
        self.client: Optional[AsyncAzureOpenAI] = None
        self._init_client()
    
    def _init_client(self) -> None:
        """初始化Azure OpenAI客户端"""
        try:
            # 从环境变量获取配置
            azure_endpoint = os.getenv("AZURE_OPENAI_ENDPOINT", "https://gpt-realtime-4o-mini.openai.azure.com")
            api_key = os.getenv("AZURE_OPENAI_API_KEY")
            api_version = os.getenv("AZURE_API_VERSION", "2025-04-01-preview")
            
            if not api_key:
                logger.error("Azure OpenAI API密钥未设置！")
                return
            
            self.client = AsyncAzureOpenAI(
                azure_endpoint=azure_endpoint,
                api_key=api_key,
                api_version=api_version,
            )
            logger.info("Azure OpenAI客户端初始化成功")
            
        except Exception as e:
            logger.error(f"Azure OpenAI客户端初始化失败: {e}")
    
    async def chat_with_voice(self, message: str, websocket: WebSocket, resume_context: str = "") -> None:
        """
        发送消息并接收语音回复
        
        Args:
            message: 用户消息
            websocket: WebSocket连接
            resume_context: 简历上下文
        """
        if not self.client:
            await websocket.send_json({
                "type": "error",
                "message": "Azure客户端未初始化"
            })
            return
        
        try:
            async with self.client.beta.realtime.connect(
                model="gpt-4o-mini-realtime-preview"
            ) as connection:
                # 配置会话支持文本和音频
                await connection.session.update(
                    session={"modalities": ["text", "audio"]}
                )
                
                # 构建系统提示词
                system_prompt = self._build_system_prompt(resume_context)
                
                # 发送系统消息（如果有简历上下文）
                if resume_context:
                    await connection.conversation.item.create(
                        item={
                            "type": "message",
                            "role": "system",
                            "content": [{"type": "input_text", "text": system_prompt}],
                        }
                    )
                
                # 发送用户消息
                await connection.conversation.item.create(
                    item={
                        "type": "message",
                        "role": "user",
                        "content": [{"type": "input_text", "text": message}],
                    }
                )
                
                # 请求回复
                await connection.response.create()
                
                # 处理响应事件
                async for event in connection:
                    await self._handle_response_event(event, websocket)
                    
                    if event.type == "response.done":
                        break
                        
        except Exception as e:
            logger.error(f"语音聊天错误: {e}")
            await websocket.send_json({
                "type": "error",
                "message": f"语音聊天错误: {str(e)}"
            })
    
    def _build_system_prompt(self, resume_context: str) -> str:
        """构建系统提示词"""
        base_prompt = """你是一位专业的天汇天汇天汇AI面试官，负责进行技术面试。请遵循以下原则：

1. 保持专业、友好的态度
2. 根据候选人的回答进行深入追问
3. 评估技术能力、解决问题的思路和沟通能力
4. 提供建设性的反馈
5. 语音回复要简洁明了，适合口语交流"""

        if resume_context:
            return f"""{base_prompt}

候选人简历信息：
{resume_context}

请根据简历内容进行针对性的面试提问。"""
        
        return base_prompt
    
    async def _handle_response_event(self, event: Any, websocket: WebSocket) -> None:
        """
        处理响应事件
        
        Args:
            event: 响应事件
            websocket: WebSocket连接
        """
        try:
            if event.type == "response.text.delta":
                # 文本增量
                await websocket.send_json({
                    "type": "text_delta",
                    "content": event.delta
                })
                
            elif event.type == "response.audio.delta":
                # 音频增量 - 发送base64编码的音频数据
                await websocket.send_json({
                    "type": "audio_delta",
                    "audio_data": event.delta,  # 已经是base64编码
                    "content_type": "audio/pcm"
                })
                
            elif event.type == "response.audio_transcript.delta":
                # 音频转录增量
                await websocket.send_json({
                    "type": "transcript_delta",
                    "content": event.delta
                })
                
            elif event.type == "response.text.done":
                # 文本完成
                await websocket.send_json({
                    "type": "text_done"
                })
                
            elif event.type == "response.audio.done":
                # 音频完成
                await websocket.send_json({
                    "type": "audio_done"
                })
                
            elif event.type == "response.done":
                # 响应完成
                await websocket.send_json({
                    "type": "response_done"
                })
                
        except Exception as e:
            logger.error(f"处理响应事件错误: {e}")

    async def process_fastrtc_audio(
        self, 
        audio_data: str, 
        websocket: WebSocket, 
        resume_context: str = "",
        audio_format: str = "pcm_s16le",
        sample_rate: int = 24000,
        channels: int = 1,
        vad_confidence: float = 0.0
    ) -> None:
        """
        处理FastRTC增强的音频数据
        
        Args:
            audio_data: base64编码的音频数据
            websocket: WebSocket连接
            resume_context: 简历上下文
            audio_format: 音频格式
            sample_rate: 采样率
            channels: 声道数
            vad_confidence: 语音活动检测置信度
        """
        if not self.client:
            await websocket.send_json({
                "type": "error",
                "message": "Azure客户端未初始化"
            })
            return
        
        try:
            # 解码base64音频数据
            audio_bytes = base64.b64decode(audio_data)
            
            # 记录音频质量信息
            logger.info(f"收到FastRTC音频数据: 格式={audio_format}, 采样率={sample_rate}, VAD置信度={vad_confidence:.3f}")
            
<<<<<<< HEAD
            # 只有当VAD置信度足够高时才处理音频
            if vad_confidence < 0.001:  # 阈值可调整
                logger.debug(f"VAD置信度过低({vad_confidence:.3f})，跳过音频处理")
=======
            # 调整VAD置信度阈值检查 - 原阈值0.01过于严格
            # 使用更低的阈值，并考虑音频数据长度
            min_vad_threshold = 0.001  # 降低基础阈值
            
            # 如果音频数据足够长，即使VAD置信度较低也可以处理
            audio_duration_ms = (len(audio_bytes) / 2) / sample_rate * 1000  # 计算音频时长(ms)
            
            # 动态调整阈值：音频越长，允许的VAD阈值越低
            if audio_duration_ms > 200:  # 超过200ms的音频
                dynamic_threshold = max(0.0005, min_vad_threshold * 0.5)
            elif audio_duration_ms > 100:  # 超过100ms的音频
                dynamic_threshold = max(0.001, min_vad_threshold * 0.8)
            else:
                dynamic_threshold = min_vad_threshold
            
            if vad_confidence < dynamic_threshold:
                logger.debug(f"VAD置信度({vad_confidence:.4f})低于动态阈值({dynamic_threshold:.4f})，"
                           f"音频时长{audio_duration_ms:.1f}ms，跳过音频处理")
>>>>>>> 0c9a138a
                return
            
            logger.info(f"通过VAD检查，开始处理音频: 置信度={vad_confidence:.4f}, "
                       f"阈值={dynamic_threshold:.4f}, 时长={audio_duration_ms:.1f}ms")
            
            async with self.client.beta.realtime.connect(
                model="gpt-4o-mini-realtime-preview"
            ) as connection:
                # 配置会话支持音频输入
                await connection.session.update(
                    session={
                        "modalities": ["text", "audio"],
                        "input_audio_format": "pcm16",  # Azure支持的格式
                        "output_audio_format": "pcm16",
                        "input_audio_transcription": {
                            "model": "whisper-1"
                        }
                    }
                )
                
                # 构建系统提示词
                if resume_context:
                    system_prompt = self._build_system_prompt(resume_context)
                    await connection.conversation.item.create(
                        item={
                            "type": "message",
                            "role": "system",
                            "content": [{"type": "input_text", "text": system_prompt}],
                        }
                    )
                
                # 发送音频数据
                await connection.input_audio_buffer.append(audio=audio_data)
                
                # 提交音频输入
                await connection.input_audio_buffer.commit()
                
                # 请求回复
                await connection.response.create()
                
                # 处理响应事件
                async for event in connection:
                    await self._handle_response_event(event, websocket)
                    
                    if event.type == "response.done":
                        break
                        
        except Exception as e:
            logger.error(f"FastRTC音频处理错误: {e}")
            await websocket.send_json({
                "type": "error",
                "message": f"音频处理错误: {str(e)}"
            })


# 全局Azure语音服务实例
azure_voice_service: AzureVoiceService = None

# 存储用户会话的简历内容
user_sessions: Dict[str, str] = {}

# 简历存储目录
RESUME_STORAGE_DIR = Path("resume_storage")
RESUME_STORAGE_DIR.mkdir(exist_ok=True)

def save_resume_to_file(resume_text: str, session_id: str) -> bool:
    """
    将简历文本保存到文件
    
    Args:
        resume_text: 简历文本内容
        session_id: 会话ID
        
    Returns:
        保存是否成功
    """
    try:
        resume_file = RESUME_STORAGE_DIR / f"{session_id}.txt"
        with open(resume_file, 'w', encoding='utf-8') as f:
            f.write(resume_text)
        logger.info(f"简历已保存到文件: {resume_file}")
        return True
    except Exception as e:
        logger.error(f"保存简历文件失败: {e}")
        return False

def load_resume_from_file(session_id: str) -> Optional[str]:
    """
    从文件加载简历文本
    
    Args:
        session_id: 会话ID
        
    Returns:
        简历文本内容，如果文件不存在则返回None
    """
    try:
        resume_file = RESUME_STORAGE_DIR / f"{session_id}.txt"
        if resume_file.exists():
            with open(resume_file, 'r', encoding='utf-8') as f:
                content = f.read()
            logger.info(f"从文件加载简历: {resume_file}")
            return content
        return None
    except Exception as e:
        logger.error(f"加载简历文件失败: {e}")
        return None

def generate_resume_hash(resume_text: str) -> str:
    """
    生成简历内容的哈希值，用于去重和验证
    
    Args:
        resume_text: 简历文本内容
        
    Returns:
        简历内容的MD5哈希值
    """
    return hashlib.md5(resume_text.encode('utf-8')).hexdigest()[:16]

def extract_pdf_text(file_content: bytes) -> str:
    """
    从PDF文件内容中提取文本
    
    Args:
        file_content: PDF文件的字节内容
        
    Returns:
        提取出的文本内容
    """
    try:
        pdf_file = io.BytesIO(file_content)
        reader = PyPDF2.PdfReader(pdf_file)
        text = ""
        
        for page in reader.pages:
            page_text = page.extract_text()
            if page_text:
                text += page_text + "\n"
        
        return text.strip()
    except Exception as e:
        logger.error(f"PDF解析失败: {e}")
        raise HTTPException(status_code=400, detail=f"PDF文件解析失败: {str(e)}")

def extract_docx_text(file_content: bytes) -> str:
    """
    从Word文档内容中提取文本
    
    Args:
        file_content: Word文档的字节内容
        
    Returns:
        提取出的文本内容
    """
    try:
        docx_file = io.BytesIO(file_content)
        doc = Document(docx_file)
        text = ""
        
        for paragraph in doc.paragraphs:
            if paragraph.text.strip():
                text += paragraph.text + "\n"
        
        return text.strip()
    except Exception as e:
        logger.error(f"Word文档解析失败: {e}")
        raise HTTPException(status_code=400, detail=f"Word文档解析失败: {str(e)}")

def validate_file(file: UploadFile) -> None:
    """
    验证上传的文件
    
    Args:
        file: 上传的文件对象
    """
    # 检查文件大小 (最大10MB)
    max_size = 10 * 1024 * 1024  # 10MB
    
    # 检查文件类型
    allowed_extensions = {'.pdf', '.doc', '.docx'}
    allowed_mime_types = {
        'application/pdf',
        'application/msword',
        'application/vnd.openxmlformats-officedocument.wordprocessingml.document'
    }
    
    if not file.filename:
        raise HTTPException(status_code=400, detail="文件名不能为空")
    
    file_extension = Path(file.filename).suffix.lower()
    if file_extension not in allowed_extensions:
        raise HTTPException(
            status_code=400, 
            detail=f"不支持的文件格式。支持的格式: {', '.join(allowed_extensions)}"
        )
    
    if file.content_type not in allowed_mime_types:
        logger.warning(f"文件MIME类型检查: {file.content_type}")
        # 不强制检查MIME类型，因为有些浏览器可能发送不准确的类型

@app.on_event("startup")
async def startup_event():
    """应用启动时的初始化"""
    global azure_voice_service
    try:
        azure_voice_service = AzureVoiceService()
        logger.info("Azure语音服务初始化完成")
    except Exception as e:
        logger.error(f"Azure语音服务初始化失败: {e}")

@app.get("/")
async def read_root():
    """返回主页面"""
    return FileResponse("static/index.html")

@app.post("/api/upload-resume")
async def upload_resume(file: UploadFile = File(...)) -> JSONResponse:
    """
    上传并解析简历文件
    
    Args:
        file: 上传的简历文件
        
    Returns:
        解析结果和会话ID
    """
    try:
        # 验证文件
        validate_file(file)
        
        # 读取文件内容
        file_content = await file.read()
        
        # 根据文件类型解析文本
        file_extension = Path(file.filename).suffix.lower()
        
        if file_extension == '.pdf':
            resume_text = extract_pdf_text(file_content)
        elif file_extension in ['.doc', '.docx']:
            resume_text = extract_docx_text(file_content)
        else:
            raise HTTPException(status_code=400, detail="不支持的文件格式")
        
        # 验证解析结果
        if not resume_text or len(resume_text.strip()) < 50:
            raise HTTPException(status_code=400, detail="简历内容过少或解析失败，请检查文件内容")
        
        # 生成会话ID
        session_id = generate_resume_hash(resume_text)
        
        # 保存简历内容
        user_sessions[session_id] = resume_text
        save_resume_to_file(resume_text, session_id)
        
        logger.info(f"简历上传成功: {file.filename}, 会话ID: {session_id}, 内容长度: {len(resume_text)}")
        
        return JSONResponse(content={
            "success": True,
            "message": "简历上传并解析成功",
            "session_id": session_id,
            "filename": file.filename,
            "content_length": len(resume_text),
            "preview": resume_text[:200] + "..." if len(resume_text) > 200 else resume_text
        })
        
    except HTTPException:
        raise
    except Exception as e:
        logger.error(f"简历上传处理失败: {e}")
        raise HTTPException(status_code=500, detail=f"服务器内部错误: {str(e)}")

@app.websocket("/ws/voice")
async def websocket_voice_endpoint(websocket: WebSocket):
    """Azure语音聊天WebSocket端点 - FastRTC增强版"""
    await websocket.accept()
    logger.info("Azure语音WebSocket连接已建立 - FastRTC增强模式")
    
    # 存储当前活跃的Azure连接，用于打断处理
    current_azure_connection = None
    
    try:
        while True:
            # 接收消息
            data = await websocket.receive_json()
            message_type = data.get("type")
            
            if message_type == "chat":
                message = data.get("message", "")
                session_id = data.get("session_id", "")
                
                if message.strip():
                    logger.info(f"收到语音聊天消息: {message}")
                    
                    # 获取简历上下文
                    resume_context = ""
                    if session_id:
                        resume_context = user_sessions.get(session_id) or load_resume_from_file(session_id)
                    
                    await azure_voice_service.chat_with_voice(message, websocket, resume_context)
                    
            elif message_type == "voice_input":
                # FastRTC增强的语音输入处理
                audio_data = data.get("audio_data", "")
                audio_format = data.get("audio_format", "pcm_s16le")
                sample_rate = data.get("sample_rate", 24000)
                channels = data.get("channels", 1)
                vad_confidence = data.get("vad_confidence", 0.0)
                session_id = data.get("session_id", "")
                
                if audio_data:
                    logger.info(f"收到FastRTC音频数据: 格式={audio_format}, 采样率={sample_rate}, VAD置信度={vad_confidence:.3f}")
                    
                    # 获取简历上下文
                    resume_context = ""
                    if session_id:
                        resume_context = user_sessions.get(session_id) or load_resume_from_file(session_id)
                    
                    # 处理FastRTC音频输入
                    await azure_voice_service.process_fastrtc_audio(
                        audio_data, 
                        websocket, 
                        resume_context,
                        audio_format=audio_format,
                        sample_rate=sample_rate,
                        channels=channels,
                        vad_confidence=vad_confidence
                    )
                    
            elif message_type == "interrupt_request":
                # 处理打断请求
                session_id = data.get("session_id", "")
                reason = data.get("reason", "user_request")
                timestamp = data.get("timestamp", 0)
                
                logger.info(f"收到打断请求: 会话ID={session_id}, 原因={reason}, 时间戳={timestamp}")
                
                # 中断当前Azure连接（如果存在）
                if current_azure_connection:
                    try:
                        # 这里可以添加具体的连接中断逻辑
                        # Azure实时API可能需要特定的中断方法
                        logger.info("正在中断Azure连接...")
                        current_azure_connection = None
                    except Exception as e:
                        logger.error(f"中断Azure连接失败: {e}")
                
                # 发送打断确认
                await websocket.send_json({
                    "type": "interrupt_acknowledged",
                    "session_id": session_id,
                    "timestamp": timestamp,
                    "reason": reason,
                    "message": "打断请求已处理"
                })
                
                logger.info(f"打断请求处理完成: 会话ID={session_id}")
                    
            elif message_type == "voice_input_end":
                # 语音输入结束
                session_id = data.get("session_id", "")
                logger.info(f"语音输入结束: 会话ID={session_id}")
                
                await websocket.send_json({
                    "type": "voice_input_complete",
                    "message": "语音输入处理完成"
                })
                
            elif message_type == "ping":
                await websocket.send_json({"type": "pong"})
                
    except WebSocketDisconnect:
        logger.info("Azure语音WebSocket连接已断开")
    except Exception as e:
        logger.error(f"Azure语音WebSocket错误: {e}")
        try:
            await websocket.send_json({
                "type": "error",
                "message": f"服务器错误: {str(e)}"
            })
        except:
            pass

@app.get("/health")
async def health_check():
    """健康检查端点"""
    return {
        "status": "healthy", 
        "service": "Azure Voice Interview System",
        "azure_client_ready": azure_voice_service.client is not None if azure_voice_service else False
    }

if __name__ == "__main__":
    
    print("🚀 启动Azure语音面试官系统...")
    print("📡 服务地址: http://localhost:8000")
    print("🎤 支持实时语音面试功能")
    
    uvicorn.run(
        app,
        host="localhost",
        port=8000,
        reload=True,
        log_level="info"
    ) <|MERGE_RESOLUTION|>--- conflicted
+++ resolved
@@ -252,11 +252,6 @@
             # 记录音频质量信息
             logger.info(f"收到FastRTC音频数据: 格式={audio_format}, 采样率={sample_rate}, VAD置信度={vad_confidence:.3f}")
             
-<<<<<<< HEAD
-            # 只有当VAD置信度足够高时才处理音频
-            if vad_confidence < 0.001:  # 阈值可调整
-                logger.debug(f"VAD置信度过低({vad_confidence:.3f})，跳过音频处理")
-=======
             # 调整VAD置信度阈值检查 - 原阈值0.01过于严格
             # 使用更低的阈值，并考虑音频数据长度
             min_vad_threshold = 0.001  # 降低基础阈值
@@ -275,7 +270,6 @@
             if vad_confidence < dynamic_threshold:
                 logger.debug(f"VAD置信度({vad_confidence:.4f})低于动态阈值({dynamic_threshold:.4f})，"
                            f"音频时长{audio_duration_ms:.1f}ms，跳过音频处理")
->>>>>>> 0c9a138a
                 return
             
             logger.info(f"通过VAD检查，开始处理音频: 置信度={vad_confidence:.4f}, "
