--- conflicted
+++ resolved
@@ -320,22 +320,6 @@
     saveInterview(interview) {
         try {
             const interviews = this.getInterviews();
-<<<<<<< HEAD
-            
-            // 检查是否为更新现有记录
-            if (interview.id) {
-                // 查找现有记录的索引
-                const existingIndex = interviews.findIndex(item => item.id === interview.id);
-                
-                if (existingIndex !== -1) {
-                    // 更新现有记录，保持原有的创建时间
-                    const existingInterview = interviews[existingIndex];
-                    interview.createdAt = existingInterview.createdAt || interview.createdAt;
-                    interviews[existingIndex] = interview;
-                    console.log(`更新面试记录: ${interview.id}`);
-                } else {
-                    // ID存在但找不到记录，作为新记录添加
-=======
 
             // 如果面试记录已有ID，尝试更新现有记录
             if (interview.id) {
@@ -348,23 +332,10 @@
                     console.log('更新现有面试记录:', interview.id);
                 } else {
                     // ID存在但找不到记录，作为新记录处理
->>>>>>> 28dbfd13
                     if (!interview.createdAt) {
                         interview.createdAt = new Date().toISOString();
                     }
                     interviews.unshift(interview);
-<<<<<<< HEAD
-                    console.log(`添加面试记录: ${interview.id}`);
-                }
-            } else {
-                // 新记录，分配新ID
-                interview.id = Date.now().toString();
-                interview.createdAt = new Date().toISOString();
-                interviews.unshift(interview);
-                console.log(`创建新面试记录: ${interview.id}`);
-            }
-            
-=======
                     console.log('保存新面试记录:', interview.id);
                 }
             } else {
@@ -375,7 +346,6 @@
                 console.log('创建新面试记录:', interview.id);
             }
 
->>>>>>> 28dbfd13
             // 限制最大数量，防止占用过多空间
             if (interviews.length > 50) {
                 interviews.splice(50);
@@ -1859,12 +1829,7 @@
                         <div class="score-overview">
                             <div class="total-score">
                                 <div class="score-circle">
-<<<<<<< HEAD
-                                    <span class="score-number">${evaluation.total_score || 75}</span>
-=======
                                     <span class="score-number">${evaluation.total_score || 0}</span>
-                                    <span class="score-label">总分</span>
->>>>>>> 28dbfd13
                                 </div>
                             </div>
                             <div class="score-summary">
@@ -2613,7 +2578,6 @@
                     </div>
                 </div>
                 <div class="history-actions">
-<<<<<<< HEAD
                     <!-- 查看对话记录 -->
                     <button class="history-action-btn conversation-btn" onclick="historyManager.viewConversation('${interview.id}')" title="查看对话记录">
                         <i class="fas fa-comments"></i>
@@ -2625,21 +2589,6 @@
 
                     <!-- 其他操作 -->
                     <button class="history-action-btn delete-btn" onclick="historyManager.deleteInterview('${interview.id}')" title="删除记录">
-=======
-                    ${hasEvaluation ? `
-                        <button class="history-action-btn" onclick="historyManager.viewEvaluation('${interview.id}')" title="查看评分">
-                            <i class="fas fa-chart-bar"></i>
-                        </button>
-                    ` : `
-                        <button class="history-action-btn evaluate-btn" data-id="${interview.id}" onclick="historyManager.startEvaluation('${interview.id}')" title="开始评估">
-                            <i class="fas fa-star"></i>
-                        </button>
-                    `}
-                    <button class="history-action-btn" onclick="historyManager.continueInterview('${interview.id}')" title="继续面试">
-                        <i class="fas fa-play"></i>
-                    </button>
-                    <button class="history-action-btn" onclick="historyManager.deleteInterview('${interview.id}')" title="删除记录">
->>>>>>> 28dbfd13
                         <i class="fas fa-trash"></i>
                         <span class="btn-label">删除</span>
                     </button>
@@ -3041,436 +2990,12 @@
     }
 
     /**
-     * 显示完整的评估结果（包含评分卡片和详细markdown）
+     * 显示完整的评估结果（包含评分卡片和详细HTML报告）
      * @param {Object} interview - 面试对象
      */
     displayCompleteEvaluation(interview) {
         if (!this.modalActualContent) return;
 
-        const score = interview.evaluationScore || 75;
-        const title = interview.title || `面试评估 - ${new Date().toLocaleDateString()}`;
-        const summary = interview.summary || '面试评估已完成';
-
-        // 创建评分卡片和详细内容的组合HTML
-        const completeHTML = `
-            <div class="evaluation-complete-view">
-                <!-- 评分概览卡片 -->
-                <div class="evaluation-score-card">
-                    <div class="score-header">
-                        <h3><i class="fas fa-chart-bar"></i> ${title}</h3>
-                        <div class="score-badge ${this.getScoreLevel(score)}">${score}分</div>
-                    </div>
-                    <div class="score-summary">
-                        <p>${summary}</p>
-                    </div>
-                    <div class="score-actions">
-                        <button class="btn btn-sm btn-outline" onclick="this.closest('.evaluation-complete-view').querySelector('.evaluation-details').scrollIntoView({behavior: 'smooth'})">
-                            <i class="fas fa-arrow-down"></i> 查看详细评估
-                        </button>
-                        <button class="btn btn-sm btn-primary" onclick="window.app.voiceChat.exportEvaluationToPDF(this.closest('.modal'))">
-                            <i class="fas fa-file-pdf"></i> 导出PDF
-                        </button>
-                    </div>
-                </div>
-
-                <!-- 详细评估内容 -->
-                <div class="evaluation-details">
-                    <div class="markdown-content">
-                        ${this.renderMarkdownToHtml(interview.evaluationMarkdown)}
-                    </div>
-                </div>
-            </div>
-        `;
-
-        this.modalActualContent.innerHTML = completeHTML;
-    }
-
-    /**
-     * 根据分数获取等级样式
-     * @param {number} score - 分数
-     * @returns {string} - CSS类名
-     */
-    getScoreLevel(score) {
-        if (score >= 90) return 'excellent';
-        if (score >= 80) return 'good';
-        if (score >= 70) return 'average';
-        if (score >= 60) return 'below-average';
-        return 'poor';
-    }
-
-    /**
-     * 根据分数获取历史记录中的颜色样式类
-     * @param {number} score - 分数
-     * @returns {string} - CSS类名
-     */
-    getScoreColorClass(score) {
-        if (score >= 90) return 'score-excellent';
-        if (score >= 80) return 'score-good';
-        if (score >= 70) return 'score-average';
-        if (score >= 60) return 'score-below-average';
-        return 'score-poor';
-    }
-    
-    viewEvaluation(id) {
-        const interviews = this.storageManager.getInterviews();
-        const interview = interviews.find(item => item.id === id);
-
-        if (interview && interview.evaluation) {
-            // 使用AzureVoiceChat的showEvaluationResult方法显示评分
-            if (window.app && window.app.voiceChat) {
-                window.app.voiceChat.showEvaluationResult(interview.evaluation);
-            } else {
-                // 简单的评分显示
-                alert(`面试评分: ${interview.evaluation.total_score || interview.score || 'N/A'}分\n\n${interview.evaluation.summary || '暂无评估总结'}`);
-            }
-        } else {
-            alert('该面试记录暂无评分信息');
-        }
-    }
-
-    /**
-     * 重试评分
-     */
-    async retryEvaluation(id) {
-        const interviews = this.storageManager.getInterviews();
-        const interview = interviews.find(item => item.id === id);
-
-        if (!interview) {
-            alert('未找到面试记录');
-            return;
-        }
-
-        if (confirm('确定要重新评分这次面试吗？')) {
-            try {
-                // 重置评分状态
-                interview.evaluationStatus = 'evaluating';
-                interview.evaluation = null;
-                interview.score = null;
-                this.storageManager.saveInterview(interview);
-
-                // 刷新显示
-                this.refreshHistoryList();
-
-                // 触发重新评分
-                await this.triggerEvaluationForInterview(interview);
-
-            } catch (error) {
-                console.error('重试评分失败:', error);
-                alert('重试评分失败: ' + error.message);
-            }
-        }
-    }
-
-    /**
-     * 为指定面试触发评分
-     */
-    async triggerEvaluationForInterview(interview) {
-        try {
-            // 获取简历上下文
-            const resumeContext = await this.getResumeContext();
-
-            // 构建评分请求
-            const evaluationRequest = {
-                interview_id: interview.id,
-                messages: interview.messages,
-                resume_context: resumeContext || '',
-                duration: interview.duration || 0
-            };
-
-            console.log('开始评分处理...');
-
-            // 调用评分API
-            const response = await fetch('/api/interview/evaluate', {
-                method: 'POST',
-                headers: {
-                    'Content-Type': 'application/json'
-                },
-                body: JSON.stringify(evaluationRequest)
-            });
-
-            if (response.ok) {
-                const result = await response.json();
-                console.log('评分完成');
-
-                if (result.success) {
-                    // 更新面试记录的评分信息
-                    interview.evaluation = result.evaluation;
-                    interview.score = result.evaluation.total_score;
-                    interview.evaluationStatus = 'completed';
-                    this.storageManager.saveInterview(interview);
-
-                    // 刷新显示
-                    this.refreshHistoryList();
-
-                    alert('评分完成！');
-                } else {
-                    throw new Error(result.message || '评分失败');
-                }
-            } else {
-                throw new Error(`评分API调用失败: ${response.status}`);
-            }
-
-        } catch (error) {
-            console.error('评分处理失败:', error);
-
-            // 标记评分失败
-            interview.evaluationStatus = 'failed';
-            this.storageManager.saveInterview(interview);
-            this.refreshHistoryList();
-
-            throw error;
-        }
-    }
-
-    /**
-     * 获取简历上下文（简化版本）
-     */
-    async getResumeContext() {
-        try {
-            const resumeData = this.storageManager.getCurrentResume();
-            if (resumeData && resumeData.sessionId) {
-                const response = await fetch(`/api/resume/${resumeData.sessionId}`);
-                if (response.ok) {
-                    const data = await response.json();
-                    return data.content;
-                }
-            }
-            return null;
-        } catch (error) {
-            console.error('获取简历上下文失败:', error);
-            return null;
-        }
-    }
-    
-    /**
-     * 绑定对话详情模态框事件
-     */
-    bindConversationModalEvents() {
-        // 关闭按钮事件
-        if (this.closeConversationModal) {
-            this.closeConversationModal.addEventListener('click', () => {
-                this.hideConversationModal();
-            });
-        }
-        
-        // 导出按钮事件
-        if (this.exportConversationBtn) {
-            this.exportConversationBtn.addEventListener('click', () => {
-                this.exportConversation();
-            });
-        }
-        
-        // 点击模态框外部关闭
-        if (this.conversationModal) {
-            this.conversationModal.addEventListener('click', (event) => {
-                if (event.target === this.conversationModal) {
-                    this.hideConversationModal();
-                }
-            });
-        }
-        
-        // ESC键关闭
-        document.addEventListener('keydown', (event) => {
-            if (event.key === 'Escape' && this.conversationModal && this.conversationModal.style.display === 'flex') {
-                this.hideConversationModal();
-            }
-        });
-    }
-    
-    /**
-     * 查看面试对话详情
-     */
-    viewConversation(id) {
-        const interviews = this.storageManager.getInterviews();
-        const interview = interviews.find(item => item.id === id);
-        
-        if (!interview) {
-            alert('未找到面试记录');
-            return;
-        }
-        
-        if (!interview.messages || interview.messages.length === 0) {
-            alert('该面试记录没有对话内容');
-            return;
-        }
-        
-        this.showConversationModal(interview);
-    }
-    
-    /**
-     * 显示对话详情模态框
-     */
-    showConversationModal(interview) {
-        if (!this.conversationModal) {
-            console.error('对话详情模态框未找到');
-            return;
-        }
-        
-        // 设置面试信息
-        this.setConversationInfo(interview);
-        
-        // 渲染对话消息
-        this.renderConversationMessages(interview.messages);
-        
-        // 显示模态框
-        this.conversationModal.style.display = 'flex';
-
-        // 记录当前查看的面试ID，用于导出功能
-        this.currentViewingInterviewId = interview.id;
-
-        // 延迟更新滚动指示器，确保DOM已渲染
-        setTimeout(() => {
-            this.updateScrollIndicator();
-        }, 200);
-
-        console.log('显示面试对话详情:', interview.id);
-    }
-    
-    /**
-     * 隐藏对话详情模态框
-     */
-    hideConversationModal() {
-        if (this.conversationModal) {
-            this.conversationModal.style.display = 'none';
-            this.currentViewingInterviewId = null;
-        }
-    }
-    
-    /**
-     * 设置对话信息
-     */
-    setConversationInfo(interview) {
-        // 面试时间
-        if (this.conversationDate) {
-            const date = new Date(interview.createdAt).toLocaleString('zh-CN');
-            this.conversationDate.textContent = date;
-        }
-        
-        // 面试时长
-        if (this.conversationDuration) {
-            const duration = interview.duration || 0;
-            if (duration >= 60) {
-                const minutes = Math.floor(duration / 60);
-                const seconds = duration % 60;
-                this.conversationDuration.textContent = `${minutes}分${seconds}秒`;
-            } else {
-                this.conversationDuration.textContent = `${duration}秒`;
-            }
-        }
-        
-        // 对话轮次
-        if (this.conversationCount) {
-            this.conversationCount.textContent = `${interview.messages.length}条`;
-        }
-    }
-    
-    /**
-     * 渲染对话消息
-     */
-    renderConversationMessages(messages) {
-        if (!this.conversationMessages) {
-            console.error('对话消息容器未找到');
-            return;
-        }
-        
-        // 清空现有内容
-        this.conversationMessages.innerHTML = '';
-        
-        if (!messages || messages.length === 0) {
-            this.conversationMessages.innerHTML = `
-                <div class="conversation-empty">
-                    <i class="fas fa-comments"></i>
-                    <h3>暂无对话记录</h3>
-                    <p>该面试记录中没有保存对话内容</p>
-                </div>
-            `;
-            return;
-        }
-        
-        // 渲染每条消息
-        messages.forEach((message, index) => {
-            const messageElement = this.createConversationMessageElement(message, index);
-            this.conversationMessages.appendChild(messageElement);
-        });
-        
-        // 滚动到底部并检查是否需要滚动提示
-        setTimeout(() => {
-            this.conversationMessages.scrollTop = this.conversationMessages.scrollHeight;
-            this.updateScrollIndicator();
-        }, 100);
-    }
-    
-    /**
-     * 创建对话消息元素
-     */
-    createConversationMessageElement(message, index) {
-        // 兼容不同的消息格式：type 或 role 字段
-        const messageType = message.type || message.role;
-        
-        const messageDiv = document.createElement('div');
-        messageDiv.className = `conversation-message ${messageType}`;
-        
-        // 头像
-        const avatar = document.createElement('div');
-        avatar.className = 'conversation-avatar';
-        avatar.innerHTML = messageType === 'assistant' ? '<i class="fas fa-robot"></i>' : '<i class="fas fa-user"></i>';
-        
-        // 对话气泡
-        const bubble = document.createElement('div');
-        bubble.className = 'conversation-bubble';
-        
-        const text = document.createElement('p');
-        text.className = 'conversation-text';
-        text.textContent = message.content;
-        
-        const time = document.createElement('div');
-        time.className = 'conversation-time';
-        if (message.timestamp) {
-            const messageTime = new Date(message.timestamp);
-            time.textContent = messageTime.toLocaleTimeString('zh-CN', { 
-                hour: '2-digit', 
-                minute: '2-digit',
-                second: '2-digit'
-            });
-        } else {
-            time.textContent = `第${index + 1}轮`;
-        }
-        
-        bubble.appendChild(text);
-        bubble.appendChild(time);
-        
-        messageDiv.appendChild(avatar);
-        messageDiv.appendChild(bubble);
-        
-        return messageDiv;
-    }
-
-    /**
-<<<<<<< HEAD
-     * 更新滚动指示器
-=======
-     * 显示完整的评估结果（包含评分卡片和详细HTML报告）
-     * @param {Object} interview - 面试对象
->>>>>>> 28dbfd13
-     */
-    updateScrollIndicator() {
-        if (!this.conversationMessages) return;
-
-<<<<<<< HEAD
-        const container = this.conversationMessages.parentElement; // conversation-container
-        const hasScroll = this.conversationMessages.scrollHeight > this.conversationMessages.clientHeight;
-
-        if (hasScroll) {
-            container.classList.add('has-scroll');
-        } else {
-            container.classList.remove('has-scroll');
-        }
-
-        // 监听滚动事件，当滚动到底部时隐藏指示器
-        this.conversationMessages.addEventListener('scroll', () => {
-            const isAtBottom = this.conversationMessages.scrollTop + this.conversationMessages.clientHeight >=
-                              this.conversationMessages.scrollHeight - 5; // 5px 容差
-=======
         const score = interview.evaluationScore || 0;
         const title = interview.title || `面试评估 - ${new Date().toLocaleDateString()}`;
         const summary = interview.summary || '面试评估已完成';
@@ -3520,7 +3045,389 @@
                 </div>
             </div>
         `;
->>>>>>> 28dbfd13
+
+        this.modalActualContent.innerHTML = completeHTML;
+    }
+
+    /**
+     * 根据分数获取等级样式
+     * @param {number} score - 分数
+     * @returns {string} - CSS类名
+     */
+    getScoreLevel(score) {
+        if (score >= 90) return 'excellent';
+        if (score >= 80) return 'good';
+        if (score >= 70) return 'average';
+        if (score >= 60) return 'below-average';
+        return 'poor';
+    }
+
+    /**
+     * 根据分数获取历史记录中的颜色样式类
+     * @param {number} score - 分数
+     * @returns {string} - CSS类名
+     */
+    getScoreColorClass(score) {
+        if (score >= 90) return 'score-excellent';
+        if (score >= 80) return 'score-good';
+        if (score >= 70) return 'score-average';
+        if (score >= 60) return 'score-below-average';
+        return 'score-poor';
+    }
+    
+    viewEvaluation(id) {
+        const interviews = this.storageManager.getInterviews();
+        const interview = interviews.find(item => item.id === id);
+
+        if (interview && interview.evaluation) {
+            // 使用AzureVoiceChat的showEvaluationResult方法显示评分
+            if (window.app && window.app.voiceChat) {
+                window.app.voiceChat.showEvaluationResult(interview.evaluation);
+            } else {
+                // 简单的评分显示
+                alert(`面试评分: ${interview.evaluation.total_score || interview.score || 'N/A'}分\n\n${interview.evaluation.summary || '暂无评估总结'}`);
+            }
+        } else {
+            alert('该面试记录暂无评分信息');
+        }
+    }
+
+    /**
+     * 重试评分
+     */
+    async retryEvaluation(id) {
+        const interviews = this.storageManager.getInterviews();
+        const interview = interviews.find(item => item.id === id);
+
+        if (!interview) {
+            alert('未找到面试记录');
+            return;
+        }
+
+        if (confirm('确定要重新评分这次面试吗？')) {
+            try {
+                // 重置评分状态
+                interview.evaluationStatus = 'evaluating';
+                interview.evaluation = null;
+                interview.score = null;
+                this.storageManager.saveInterview(interview);
+
+                // 刷新显示
+                this.refreshHistoryList();
+
+                // 触发重新评分
+                await this.triggerEvaluationForInterview(interview);
+
+            } catch (error) {
+                console.error('重试评分失败:', error);
+                alert('重试评分失败: ' + error.message);
+            }
+        }
+    }
+
+    /**
+     * 为指定面试触发评分
+     */
+    async triggerEvaluationForInterview(interview) {
+        try {
+            // 获取简历上下文
+            const resumeContext = await this.getResumeContext();
+
+            // 构建评分请求
+            const evaluationRequest = {
+                interview_id: interview.id,
+                messages: interview.messages,
+                resume_context: resumeContext || '',
+                duration: interview.duration || 0
+            };
+
+            console.log('开始评分处理...');
+
+            // 调用评分API
+            const response = await fetch('/api/interview/evaluate', {
+                method: 'POST',
+                headers: {
+                    'Content-Type': 'application/json'
+                },
+                body: JSON.stringify(evaluationRequest)
+            });
+
+            if (response.ok) {
+                const result = await response.json();
+                console.log('评分完成');
+
+                if (result.success) {
+                    // 更新面试记录的评分信息
+                    interview.evaluation = result.evaluation;
+                    interview.score = result.evaluation.total_score;
+                    interview.evaluationStatus = 'completed';
+                    this.storageManager.saveInterview(interview);
+
+                    // 刷新显示
+                    this.refreshHistoryList();
+
+                    alert('评分完成！');
+                } else {
+                    throw new Error(result.message || '评分失败');
+                }
+            } else {
+                throw new Error(`评分API调用失败: ${response.status}`);
+            }
+
+        } catch (error) {
+            console.error('评分处理失败:', error);
+
+            // 标记评分失败
+            interview.evaluationStatus = 'failed';
+            this.storageManager.saveInterview(interview);
+            this.refreshHistoryList();
+
+            throw error;
+        }
+    }
+
+    /**
+     * 获取简历上下文（简化版本）
+     */
+    async getResumeContext() {
+        try {
+            const resumeData = this.storageManager.getCurrentResume();
+            if (resumeData && resumeData.sessionId) {
+                const response = await fetch(`/api/resume/${resumeData.sessionId}`);
+                if (response.ok) {
+                    const data = await response.json();
+                    return data.content;
+                }
+            }
+            return null;
+        } catch (error) {
+            console.error('获取简历上下文失败:', error);
+            return null;
+        }
+    }
+    
+    /**
+     * 绑定对话详情模态框事件
+     */
+    bindConversationModalEvents() {
+        // 关闭按钮事件
+        if (this.closeConversationModal) {
+            this.closeConversationModal.addEventListener('click', () => {
+                this.hideConversationModal();
+            });
+        }
+        
+        // 导出按钮事件
+        if (this.exportConversationBtn) {
+            this.exportConversationBtn.addEventListener('click', () => {
+                this.exportConversation();
+            });
+        }
+        
+        // 点击模态框外部关闭
+        if (this.conversationModal) {
+            this.conversationModal.addEventListener('click', (event) => {
+                if (event.target === this.conversationModal) {
+                    this.hideConversationModal();
+                }
+            });
+        }
+        
+        // ESC键关闭
+        document.addEventListener('keydown', (event) => {
+            if (event.key === 'Escape' && this.conversationModal && this.conversationModal.style.display === 'flex') {
+                this.hideConversationModal();
+            }
+        });
+    }
+    
+    /**
+     * 查看面试对话详情
+     */
+    viewConversation(id) {
+        const interviews = this.storageManager.getInterviews();
+        const interview = interviews.find(item => item.id === id);
+        
+        if (!interview) {
+            alert('未找到面试记录');
+            return;
+        }
+        
+        if (!interview.messages || interview.messages.length === 0) {
+            alert('该面试记录没有对话内容');
+            return;
+        }
+        
+        this.showConversationModal(interview);
+    }
+    
+    /**
+     * 显示对话详情模态框
+     */
+    showConversationModal(interview) {
+        if (!this.conversationModal) {
+            console.error('对话详情模态框未找到');
+            return;
+        }
+        
+        // 设置面试信息
+        this.setConversationInfo(interview);
+        
+        // 渲染对话消息
+        this.renderConversationMessages(interview.messages);
+        
+        // 显示模态框
+        this.conversationModal.style.display = 'flex';
+
+        // 记录当前查看的面试ID，用于导出功能
+        this.currentViewingInterviewId = interview.id;
+
+        // 延迟更新滚动指示器，确保DOM已渲染
+        setTimeout(() => {
+            this.updateScrollIndicator();
+        }, 200);
+
+        console.log('显示面试对话详情:', interview.id);
+    }
+    
+    /**
+     * 隐藏对话详情模态框
+     */
+    hideConversationModal() {
+        if (this.conversationModal) {
+            this.conversationModal.style.display = 'none';
+            this.currentViewingInterviewId = null;
+        }
+    }
+    
+    /**
+     * 设置对话信息
+     */
+    setConversationInfo(interview) {
+        // 面试时间
+        if (this.conversationDate) {
+            const date = new Date(interview.createdAt).toLocaleString('zh-CN');
+            this.conversationDate.textContent = date;
+        }
+        
+        // 面试时长
+        if (this.conversationDuration) {
+            const duration = interview.duration || 0;
+            if (duration >= 60) {
+                const minutes = Math.floor(duration / 60);
+                const seconds = duration % 60;
+                this.conversationDuration.textContent = `${minutes}分${seconds}秒`;
+            } else {
+                this.conversationDuration.textContent = `${duration}秒`;
+            }
+        }
+        
+        // 对话轮次
+        if (this.conversationCount) {
+            this.conversationCount.textContent = `${interview.messages.length}条`;
+        }
+    }
+    
+    /**
+     * 渲染对话消息
+     */
+    renderConversationMessages(messages) {
+        if (!this.conversationMessages) {
+            console.error('对话消息容器未找到');
+            return;
+        }
+        
+        // 清空现有内容
+        this.conversationMessages.innerHTML = '';
+        
+        if (!messages || messages.length === 0) {
+            this.conversationMessages.innerHTML = `
+                <div class="conversation-empty">
+                    <i class="fas fa-comments"></i>
+                    <h3>暂无对话记录</h3>
+                    <p>该面试记录中没有保存对话内容</p>
+                </div>
+            `;
+            return;
+        }
+        
+        // 渲染每条消息
+        messages.forEach((message, index) => {
+            const messageElement = this.createConversationMessageElement(message, index);
+            this.conversationMessages.appendChild(messageElement);
+        });
+        
+        // 滚动到底部并检查是否需要滚动提示
+        setTimeout(() => {
+            this.conversationMessages.scrollTop = this.conversationMessages.scrollHeight;
+            this.updateScrollIndicator();
+        }, 100);
+    }
+    
+    /**
+     * 创建对话消息元素
+     */
+    createConversationMessageElement(message, index) {
+        // 兼容不同的消息格式：type 或 role 字段
+        const messageType = message.type || message.role;
+        
+        const messageDiv = document.createElement('div');
+        messageDiv.className = `conversation-message ${messageType}`;
+        
+        // 头像
+        const avatar = document.createElement('div');
+        avatar.className = 'conversation-avatar';
+        avatar.innerHTML = messageType === 'assistant' ? '<i class="fas fa-robot"></i>' : '<i class="fas fa-user"></i>';
+        
+        // 对话气泡
+        const bubble = document.createElement('div');
+        bubble.className = 'conversation-bubble';
+        
+        const text = document.createElement('p');
+        text.className = 'conversation-text';
+        text.textContent = message.content;
+        
+        const time = document.createElement('div');
+        time.className = 'conversation-time';
+        if (message.timestamp) {
+            const messageTime = new Date(message.timestamp);
+            time.textContent = messageTime.toLocaleTimeString('zh-CN', { 
+                hour: '2-digit', 
+                minute: '2-digit',
+                second: '2-digit'
+            });
+        } else {
+            time.textContent = `第${index + 1}轮`;
+        }
+        
+        bubble.appendChild(text);
+        bubble.appendChild(time);
+        
+        messageDiv.appendChild(avatar);
+        messageDiv.appendChild(bubble);
+        
+        return messageDiv;
+    }
+
+    /**
+     * 更新滚动指示器
+     */
+    updateScrollIndicator() {
+        if (!this.conversationMessages) return;
+
+        const container = this.conversationMessages.parentElement; // conversation-container
+        const hasScroll = this.conversationMessages.scrollHeight > this.conversationMessages.clientHeight;
+
+        if (hasScroll) {
+            container.classList.add('has-scroll');
+        } else {
+            container.classList.remove('has-scroll');
+        }
+
+        // 监听滚动事件，当滚动到底部时隐藏指示器
+        this.conversationMessages.addEventListener('scroll', () => {
+            const isAtBottom = this.conversationMessages.scrollTop + this.conversationMessages.clientHeight >=
+                              this.conversationMessages.scrollHeight - 5; // 5px 容差
 
             if (isAtBottom) {
                 container.classList.remove('has-scroll');
