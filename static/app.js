--- conflicted
+++ resolved
@@ -1060,456 +1060,6 @@
             } else {
                 this.handleUploadError(result.message || '上传失败');
             }
-        } catch (error) {
-            console.error('上传错误:', error);
-            this.handleUploadError('网络错误，请稍后重试');
-        } finally {
-            this.hideUploadProgress();
-        }
-    }
-
-    showUploadProgress() {
-        if (this.uploadArea) {
-            this.uploadArea.innerHTML = `
-                <div class="upload-progress">
-                    <div class="loading-spinner"></div>
-                    <p>正在上传和解析简历...</p>
-                </div>
-            `;
-        }
-    }
-
-    hideUploadProgress() {
-        if (this.uploadArea) {
-            this.uploadArea.innerHTML = `
-                <div class="upload-content">
-                    <div class="upload-icon">📁</div>
-                    <div class="upload-text">
-                        <p class="upload-main-text">拖拽简历文件到此处，或点击选择文件</p>
-                        <p class="upload-sub-text">支持 PDF、Word (.doc/.docx) 格式，最大 10MB</p>
-                    </div>
-                    <input type="file" id="resumeFileInput" class="file-input" accept=".pdf,.doc,.docx" />
-                </div>
-            `;
-            
-            // 重新绑定事件
-            this.fileInput = document.getElementById('resumeFileInput');
-            this.bindResumeEvents();
-        }
-    }
-
-    handleUploadSuccess(response, fileName) {
-        const resumeData = {
-            fileName: fileName,
-            sessionId: response.session_id,
-            preview: response.preview,
-            textLength: response.content_length,
-            uploadedAt: new Date().toISOString()
-        };
-
-        this.storageManager.saveCurrentResume(resumeData);
-        this.refreshResumeInfo();
-
-        // 通知主应用简历已上传
-        window.dispatchEvent(new CustomEvent('resumeUploaded', { 
-            detail: { resumeData, sessionId: response.session_id } 
-        }));
-
-        alert('简历上传成功！系统将基于您的简历进行个性化面试。');
-    }
-
-    handleUploadError(errorMessage) {
-        alert(`简历上传失败: ${errorMessage}`);
-    }
-
-    removeResume() {
-        if (confirm('确定要删除当前简历吗？')) {
-            this.storageManager.removeCurrentResume();
-            this.refreshResumeInfo();
-            
-            // 通知主应用简历已删除
-            window.dispatchEvent(new CustomEvent('resumeRemoved'));
-            
-            alert('简历已删除');
-        }
-    }
-}
-
-/**
- * 主应用类
- */
-class AzureVoiceInterviewApp {
-    constructor() {
-        this.storageManager = new LocalStorageManager();
-        this.router = new PageRouter();
-        this.voiceChat = new AzureVoiceChat();
-        this.historyManager = new HistoryManager(this.storageManager, this.router);
-        this.resumeManager = new ResumeManager(this.storageManager, this.router);
-        this.voiceCallManager = null; // 将在连接成功后初始化
-        
-        this.currentInterview = null;
-        this.interviewStartTime = null;
-        
-        this.init();
-    }
-
-    init() {
-        // 显示加载动画
-        this.voiceChat.showLoadingOverlay('正在连接Azure语音服务...');
-        
-        // 绑定全局事件
-        this.bindGlobalEvents();
-        
-        // 连接Azure语音服务
-        this.voiceChat.connect();
-        
-        // 加载保存的简历
-        this.loadSavedResume();
-        
-        // 监听连接成功事件，显示导航栏
-        this.waitForConnection();
-        
-        console.log('Azure语音面试系统初始化完成');
-    }
-    
-    waitForConnection() {
-        const checkConnection = () => {
-            if (this.voiceChat.ws && this.voiceChat.ws.readyState === WebSocket.OPEN) {
-                // 连接成功，显示导航栏
-                this.router.showNavigation();
-                
-                // 初始化语音通话管理器
-                this.initVoiceCallManager();
-                
-                console.log('Azure语音服务连接成功，显示导航栏');
-            } else {
-                // 继续等待连接
-                setTimeout(checkConnection, 100);
-            }
-        };
-        checkConnection();
-    }
-    
-    /**
-     * 初始化语音通话管理器
-     */
-    initVoiceCallManager() {
-        try {
-            this.voiceCallManager = new VoiceCallManager(this.voiceChat);
-            
-            // 检查浏览器兼容性
-            if (!this.voiceCallManager.checkBrowserSupport()) {
-                console.warn('浏览器不完全支持语音通话功能');
-                // 可以选择隐藏语音通话按钮或显示警告
-            }
-            
-            console.log('语音通话管理器初始化完成');
-        } catch (error) {
-            console.error('语音通话管理器初始化失败:', error);
-        }
-    }
-
-    bindGlobalEvents() {
-        // 简历上传事件
-        window.addEventListener('resumeUploaded', (e) => {
-            const { sessionId } = e.detail;
-            this.voiceChat.setSessionId(sessionId);
-        });
-
-        // 简历删除事件
-        window.addEventListener('resumeRemoved', () => {
-            this.voiceChat.setSessionId('');
-        });
-
-        // 继续面试事件
-        window.addEventListener('continueInterview', (e) => {
-            const { interview } = e.detail;
-            this.continueInterviewFromHistory(interview);
-        });
-    }
-
-    loadSavedResume() {
-        const resumeData = this.storageManager.getCurrentResume();
-        if (resumeData && resumeData.sessionId) {
-            this.voiceChat.setSessionId(resumeData.sessionId);
-            console.log('已加载保存的简历会话');
-        }
-    }
-
-    continueInterviewFromHistory(interview) {
-        // 这里可以实现从历史记录继续面试的逻辑
-        console.log('继续面试:', interview);
-        // 暂时只是切换到面试页面
-    }
-}
-
-// 全局变量，供HTML中的事件处理使用
-let historyManager, resumeManager, voiceCallManager;
-
-<<<<<<< HEAD
-// 应用初始化
-=======
-        console.log('语音通话已结束');
-    }
-
-    toggleMute() {
-        this.isMuted = !this.isMuted;
-        
-        if (this.voiceMuteBtn) {
-            if (this.isMuted) {
-                this.voiceMuteBtn.classList.add('muted');
-                this.stopListening();
-                this.updateVoiceStatus('muted', '麦克风已静音');
-            } else {
-                this.voiceMuteBtn.classList.remove('muted');
-                if (this.isCallActive && !this.isPlaying) {
-                    this.startListening();
-                }
-                this.updateVoiceStatus('listening', '正在聆听您的声音...');
-            }
-        }
-        
-        console.log('麦克风静音状态:', this.isMuted);
-    }
-
-    showCallInterface() {
-        if (this.voiceCallFullscreen) {
-            this.voiceCallFullscreen.style.display = 'flex';
-            
-            // 添加页面模糊效果
-            document.body.style.overflow = 'hidden';
-            
-            // 启动Lottie动画
-            if (this.voiceLottiePlayer) {
-                this.voiceLottiePlayer.play();
-            }
-        }
-    }
-
-    hideCallInterface() {
-        if (this.voiceCallFullscreen) {
-            this.voiceCallFullscreen.style.display = 'none';
-            
-            // 移除页面模糊效果
-            document.body.style.overflow = '';
-            
-            // 停止Lottie动画
-            if (this.voiceLottiePlayer) {
-                this.voiceLottiePlayer.pause();
-            }
-        }
-    }
-
-    startCallTimer() {
-        this.callTimer = setInterval(() => {
-            if (this.callStartTime) {
-                const elapsed = Date.now() - this.callStartTime;
-                const minutes = Math.floor(elapsed / 60000);
-                const seconds = Math.floor((elapsed % 60000) / 1000);
-                const timeString = `${minutes.toString().padStart(2, '0')}:${seconds.toString().padStart(2, '0')}`;
-                
-                // 更新新界面的计时器
-                if (this.voiceTimer) {
-                    this.voiceTimer.textContent = timeString;
-                }
-                
-                // 更新原界面的计时器（备用）
-                if (this.callTimerElement) {
-                    this.callTimerElement.textContent = timeString;
-                }
-            }
-        }, 1000);
-    }
-
-    stopCallTimer() {
-        if (this.callTimer) {
-            clearInterval(this.callTimer);
-            this.callTimer = null;
-        }
-    }
-
-    startAudioVisualization() {
-        if (!this.audioAnalyser || !this.audioDataArray) return;
-        
-        const visualize = () => {
-            if (!this.isCallActive) return;
-            
-            this.audioAnalyser.getByteFrequencyData(this.audioDataArray);
-            
-            // 计算平均音量
-            let sum = 0;
-            for (let i = 0; i < this.audioDataArray.length; i++) {
-                sum += this.audioDataArray[i];
-            }
-            const average = sum / this.audioDataArray.length;
-            
-            // 根据音量调整动画大小
-            this.updateAnimationScale(average);
-            
-            requestAnimationFrame(visualize);
-        };
-        
-        visualize();
-    }
-
-    stopAudioVisualization() {
-        // 重置动画大小
-        if (this.voiceAnimationContainer) {
-            this.voiceAnimationContainer.className = 'voice-animation-container';
-        }
-    }
-
-    updateAnimationScale(volume) {
-        if (!this.voiceAnimationContainer) return;
-        
-        // 移除所有缩放类
-        this.voiceAnimationContainer.classList.remove('scale-small', 'scale-medium', 'scale-large', 'scale-xlarge', 'pulsing');
-        
-        // 根据音量设置缩放
-        if (volume < 20) {
-            this.voiceAnimationContainer.classList.add('scale-small');
-        } else if (volume < 40) {
-            this.voiceAnimationContainer.classList.add('scale-medium');
-        } else if (volume < 60) {
-            this.voiceAnimationContainer.classList.add('scale-large');
-        } else {
-            this.voiceAnimationContainer.classList.add('scale-xlarge', 'pulsing');
-        }
-    }
-
-    updateVoiceStatus(status, text) {
-        // 更新新界面的状态文本
-        if (this.voiceStatusDisplay) {
-            // 直接更新元素文本，因为voiceStatusDisplay就是p元素
-            this.voiceStatusDisplay.textContent = text;
-            
-            // 移除所有状态类
-            this.voiceStatusDisplay.classList.remove('listening', 'processing', 'speaking');
-            
-            // 添加对应状态类
-            if (status !== 'idle' && status !== 'muted') {
-                this.voiceStatusDisplay.classList.add(status);
-            }
-        }
-
-        // 更新原界面的状态（备用）
-        if (this.voiceStatusText) {
-            this.voiceStatusText.textContent = text;
-        }
-
-        // 更新语音可视化状态
-        if (this.voiceVisualizer) {
-            const waveElement = this.voiceVisualizer.querySelector('.voice-wave');
-            if (waveElement) {
-                waveElement.classList.remove('active', 'listening', 'speaking');
-                
-                switch (status) {
-                    case 'listening':
-                        waveElement.classList.add('active', 'listening');
-                        break;
-                    case 'speaking':
-                        waveElement.classList.add('active', 'speaking');
-                        break;
-                    case 'processing':
-                        waveElement.classList.add('active');
-                        break;
-                }
-            }
-        }
-
-        // 更新通话状态
-        this.updateCallStatus(status, text);
-    }
-
-    startListening() {
-        if (!this.recognition || this.isListening || !this.isCallActive || this.isMuted) {
-            return;
-        }
-
-        // 如果TTS正在播放，先停止TTS
-        if (this.isPlaying) {
-            console.log('检测到用户想说话，停止当前TTS播放');
-            this.stopAllAudio();
-        }
-
-        try {
-            this.isListening = true;
-            this.updateVoiceStatus('listening', '正在聆听您的声音...');
-            this.recognition.start();
-            console.log('开始语音识别');
-        } catch (error) {
-            console.error('启动语音识别失败:', error);
-            this.isListening = false;
-            this.updateVoiceStatus('idle', '语音识别启动失败');
-        }
-    }
-
-    stopListening() {
-        if (this.recognition && this.isListening) {
-            try {
-                this.recognition.stop();
-                this.isListening = false;
-                console.log('停止语音识别');
-            } catch (error) {
-                console.error('停止语音识别失败:', error);
-            }
-        }
-    }
-
-    minimizeCall() {
-        // 最小化通话窗口（可以实现为缩小到角落的小窗口）
-        this.hideCallInterface();
-        // 这里可以添加最小化后的小窗口显示逻辑
-    }
-
-    sendVoiceMessage(message) {
-        /**
-         * 发送语音消息到后端
-         * @param {string} message - 语音转换的文本消息
-         */
-        if (this.interviewApp && this.interviewApp.socket && this.interviewApp.socket.readyState === WebSocket.OPEN) {
-            const messageData = {
-                type: 'voice_message',
-                content: message,
-                timestamp: new Date().toISOString()
-            };
-            
-            this.interviewApp.socket.send(JSON.stringify(messageData));
-            console.log('发送语音消息:', message);
-        } else {
-            console.error('WebSocket连接不可用');
-            this.showError('连接已断开，请刷新页面重试');
-        }
-    }
-
-    disableVoiceCall(reason) {
-        if (this.voiceCallButton) {
-            this.voiceCallButton.disabled = true;
-            this.voiceCallButton.title = reason;
-        }
-    }
-
-    showError(message) {
-        // 使用现有的错误显示系统
-        if (this.interviewApp && this.interviewApp.showError) {
-            this.interviewApp.showError(message);
-        } else {
-            alert(message);
-        }
-    }
-
-    // 处理来自AI的消息，接收音频流而不是使用浏览器TTS
-    handleAIMessage(message, audioData = null) {
-        if (this.isCallActive && message) {
-            console.log('收到AI回复:', message);
-            
-            // 如果有音频数据，播放音频；否则使用浏览器TTS
-            if (audioData) {
-                this.playAudioChunk(audioData);
-            } else {
-                // 使用浏览器TTS播放AI回复
-                this.playTextToSpeech(message);
-            }
         }
     }
 
@@ -1539,7 +1089,7 @@
             
             // 设置语音参数
             utterance.lang = 'zh-CN';
-            utterance.rate = 1.5; // 提高语速到2倍
+            utterance.rate = 2.0; // 提高语速到2倍
             utterance.pitch = 1.0;
             utterance.volume = 0.8; // 正常音量
 
@@ -1611,214 +1161,126 @@
             this.ttsPlaybackActive = false;
             this.updateVoiceStatus('idle', 'TTS不可用，请重试');
             
-            // 错误后恢复语音识别
-            if (this.isCallActive && !this.isMuted) {
-                setTimeout(() => this.startListening(), 500);
-            }
-        }
-    }
-
-    async playAudioChunk(audioData) {
-        /**
-         * 播放音频数据块
-         * @param {ArrayBuffer|Float32Array} audioData - 音频数据
-         */
-        if (!this.audioContext || !this.isCallActive) {
-            return;
-        }
-
-        try {
-            // 停止当前播放的音频
-            this.stopAllAudio();
-
-            // 在音频播放期间暂停语音识别
-            if (this.isListening) {
-                this.stopListening();
-            }
-
-            // 标记TTS播放状态
-            this.ttsPlaybackActive = true;
-
-            let audioBuffer;
-            
-            // 处理不同格式的音频数据
-            if (audioData instanceof ArrayBuffer) {
-                audioBuffer = await this.audioContext.decodeAudioData(audioData.slice());
-            } else if (audioData instanceof Float32Array) {
-                const sampleRate = 16000;
-                audioBuffer = this.audioContext.createBuffer(1, audioData.length, sampleRate);
-                audioBuffer.getChannelData(0).set(audioData);
+            // 通知主应用简历已删除
+            window.dispatchEvent(new CustomEvent('resumeRemoved'));
+            
+            alert('简历已删除');
+        }
+    }
+}
+
+/**
+ * 主应用类
+ */
+class AzureVoiceInterviewApp {
+    constructor() {
+        this.storageManager = new LocalStorageManager();
+        this.router = new PageRouter();
+        this.voiceChat = new AzureVoiceChat();
+        this.historyManager = new HistoryManager(this.storageManager, this.router);
+        this.resumeManager = new ResumeManager(this.storageManager, this.router);
+        this.voiceCallManager = null; // 将在连接成功后初始化
+        
+        this.currentInterview = null;
+        this.interviewStartTime = null;
+        
+        this.init();
+    }
+
+    init() {
+        // 显示加载动画
+        this.voiceChat.showLoadingOverlay('正在连接Azure语音服务...');
+        
+        // 绑定全局事件
+        this.bindGlobalEvents();
+        
+        // 连接Azure语音服务
+        this.voiceChat.connect();
+        
+        // 加载保存的简历
+        this.loadSavedResume();
+        
+        // 监听连接成功事件，显示导航栏
+        this.waitForConnection();
+        
+        console.log('Azure语音面试系统初始化完成');
+    }
+    
+    waitForConnection() {
+        const checkConnection = () => {
+            if (this.voiceChat.ws && this.voiceChat.ws.readyState === WebSocket.OPEN) {
+                // 连接成功，显示导航栏
+                this.router.showNavigation();
+                
+                // 初始化语音通话管理器
+                this.initVoiceCallManager();
+                
+                console.log('Azure语音服务连接成功，显示导航栏');
             } else {
-                console.error('不支持的音频数据格式:', typeof audioData);
-                return;
-            }
-
-            // 创建音频源
-            const source = this.audioContext.createBufferSource();
-            source.buffer = audioBuffer;
-            source.connect(this.audioContext.destination);
-
-            // 播放状态管理
-            source.onended = () => {
-                this.isPlaying = false;
-                this.ttsPlaybackActive = false;
-                this.updateVoiceStatus('idle', '请继续说话...');
-                console.log('音频播放完成，恢复语音识别');
-                
-                // 播放完成后恢复语音识别
-                if (this.isCallActive && !this.isMuted) {
-                    setTimeout(() => {
-                        if (this.isCallActive && !this.isMuted && !this.isListening) {
-                            this.startListening();
-                        }
-                    }, 500);
-                }
-            };
-
-            // 开始播放
-            this.isPlaying = true;
-            this.ttsPlaybackActive = true;
-            this.currentAudioSource = source;
-            this.updateVoiceStatus('speaking', 'AI正在回答...');
-            console.log('开始播放音频（语音识别已暂停）');
-            
-            source.start();
-
+                // 继续等待连接
+                setTimeout(checkConnection, 100);
+            }
+        };
+        checkConnection();
+    }
+    
+    /**
+     * 初始化语音通话管理器
+     */
+    initVoiceCallManager() {
+        try {
+            this.voiceCallManager = new VoiceCallManager(this.voiceChat);
+            
+            // 检查浏览器兼容性
+            if (!this.voiceCallManager.checkBrowserSupport()) {
+                console.warn('浏览器不完全支持语音通话功能');
+                // 可以选择隐藏语音通话按钮或显示警告
+            }
+            
+            console.log('语音通话管理器初始化完成');
         } catch (error) {
-            console.error('音频播放失败:', error);
-            this.isPlaying = false;
-            this.ttsPlaybackActive = false;
-            this.updateVoiceStatus('idle', '音频播放失败，请重试');
-            
-            // 错误后恢复语音识别
-            if (this.isCallActive && !this.isMuted) {
-                setTimeout(() => this.startListening(), 500);
-            }
-        }
-    }
-
-    stopAllAudio() {
-        /**
-         * 停止所有音频播放
-         */
-        // 停止Web Audio API音频源
-        if (this.currentAudioSource) {
-            try {
-                this.currentAudioSource.stop();
-                this.currentAudioSource = null;
-            } catch (error) {
-                console.error('停止Web Audio源失败:', error);
-            }
-        }
-
-        // 停止浏览器TTS
-        if (speechSynthesis.speaking) {
-            speechSynthesis.cancel();
-        }
-
-        // 清除引用
-        this.currentUtterance = null;
-
-        // 重置TTS播放状态
-        this.ttsPlaybackActive = false;
-
-        // 清除用户打断检测计时器
-        if (this.userInterruptTimer) {
-            clearTimeout(this.userInterruptTimer);
-            this.userInterruptTimer = null;
-        }
-
-        this.isPlaying = false;
-        console.log('所有音频已停止');
-    }
-
-    setupSimpleAudioMonitoring() {
-        // 简化的音频监控，只用于用户打断检测
-        this.audioProcessor = this.audioContext.createScriptProcessor(4096, 1, 1);
-        
-        this.audioProcessor.onaudioprocess = (event) => {
-            if (!this.isCallActive || !this.ttsPlaybackActive) return;
-            
-            const inputBuffer = event.inputBuffer.getChannelData(0);
-            
-            // 计算输入音量
-            let sum = 0;
-            for (let i = 0; i < inputBuffer.length; i++) {
-                sum += inputBuffer[i] * inputBuffer[i];
-            }
-            const rms = Math.sqrt(sum / inputBuffer.length);
-            
-            // 检测用户打断
-            this.detectUserInterrupt(rms);
-        };
-        
-        this.microphoneSource.connect(this.audioProcessor);
-        this.audioProcessor.connect(this.audioContext.destination);
-    }
-
-    detectUserInterrupt(micVolume) {
-        // 只在TTS播放期间检测用户打断
-        if (!this.ttsPlaybackActive || !this.isPlaying) {
-            return;
-        }
-
-        // 设置合理的音量阈值
-        const volumeThreshold = 0.06;
-        
-        if (micVolume > volumeThreshold) {
-            // 延迟检测，避免误触发
-            if (!this.userInterruptTimer) {
-                this.userInterruptTimer = setTimeout(() => {
-                    if (this.isPlaying && this.ttsPlaybackActive) {
-                        console.log('检测到用户打断，停止TTS');
-                        this.stopAllAudio();
-                        
-                        // 立即开始语音识别
-                        setTimeout(() => {
-                            if (this.isCallActive && !this.isMuted && !this.isListening) {
-                                this.startListening();
-                            }
-                        }, 200);
-                    }
-                    this.userInterruptTimer = null;
-                }, 400);
-            }
-        } else {
-            // 清除检测计时器
-            if (this.userInterruptTimer) {
-                clearTimeout(this.userInterruptTimer);
-                this.userInterruptTimer = null;
-            }
-        }
-    }
-
-    updateCallStatus(statusClass, statusText) {
-        if (this.callStatus) {
-            this.callStatus.className = `call-status ${statusClass}`;
-            this.callStatus.textContent = statusText;
-        }
-    }
-
-    handleAudioStream(audioChunk) {
-        /**
-         * 处理来自后端的音频流数据
-         * @param {ArrayBuffer|Float32Array} audioChunk - 音频数据块
-         */
-        if (this.isCallActive) {
-            this.playAudioChunk(audioChunk);
-        }
-    }
-
-    stopCurrentAudio() {
-        /**
-         * 停止当前播放的音频（保持向后兼容）
-         */
-        this.stopAllAudio();
+            console.error('语音通话管理器初始化失败:', error);
+        }
+    }
+
+    bindGlobalEvents() {
+        // 简历上传事件
+        window.addEventListener('resumeUploaded', (e) => {
+            const { sessionId } = e.detail;
+            this.voiceChat.setSessionId(sessionId);
+        });
+
+        // 简历删除事件
+        window.addEventListener('resumeRemoved', () => {
+            this.voiceChat.setSessionId('');
+        });
+
+        // 继续面试事件
+        window.addEventListener('continueInterview', (e) => {
+            const { interview } = e.detail;
+            this.continueInterviewFromHistory(interview);
+        });
+    }
+
+    loadSavedResume() {
+        const resumeData = this.storageManager.getCurrentResume();
+        if (resumeData && resumeData.sessionId) {
+            this.voiceChat.setSessionId(resumeData.sessionId);
+            console.log('已加载保存的简历会话');
+        }
+    }
+
+    continueInterviewFromHistory(interview) {
+        // 这里可以实现从历史记录继续面试的逻辑
+        console.log('继续面试:', interview);
+        // 暂时只是切换到面试页面
     }
 }
 
-// 初始化应用
->>>>>>> 81c2635b
+// 全局变量，供HTML中的事件处理使用
+let historyManager, resumeManager, voiceCallManager;
+
+// 应用初始化
 document.addEventListener('DOMContentLoaded', () => {
     const app = new AzureVoiceInterviewApp();
     
