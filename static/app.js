--- conflicted
+++ resolved
@@ -3561,24 +3561,28 @@
     }
 
     init() {
-<<<<<<< HEAD
+        // 来自 07.09_TEST 分支的初始化
         this.resumeContent = document.getElementById('resumeContent');
         this.resumeSectionTitle = document.getElementById('resumeSectionTitle');
         this.sectionActions = document.getElementById('sectionActions');
         this.uploadTips = document.getElementById('uploadTips');
-        
-        this.bindDrawerEvents();
-=======
+
+        // 来自 add_evaluation 分支的初始化
         this.fileInput = document.getElementById('resumeFileInput');
         this.uploadArea = document.getElementById('resumeFileUploadArea');
         this.resumeInfo = document.getElementById('resumeInfo');
         this.jobCategory = document.getElementById('jobCategory');
         this.jobPosition = document.getElementById('jobPosition');
 
+        // 绑定事件方法
+        this.bindDrawerEvents();
         this.bindResumeEvents();
         this.bindJobPreferenceEvents();
+
+        // 加载保存的作业偏好
         this.loadSavedJobPreference();
->>>>>>> 46bcc2c6
+
+        // 刷新简历信息
         this.refreshResumeInfo();
     }
 
@@ -3837,7 +3841,7 @@
         // 事件已在HTML中绑定
     }
 
-<<<<<<< HEAD
+
     /**
      * 绑定抽屉事件
      */
@@ -3858,7 +3862,10 @@
             drawerContainer.addEventListener('click', (e) => {
                 e.stopPropagation();
             });
-=======
+          
+    /**
+     * 绑定岗位偏好事件
+     */
     bindJobPreferenceEvents() {
         // 行业大类选择事件
         if (this.jobCategory) {
@@ -4143,7 +4150,6 @@
             console.log('岗位偏好已清除');
         } catch (e) {
             console.error('清除岗位偏好失败:', e);
->>>>>>> 46bcc2c6
         }
     }
 
