<!DOCTYPE html>
<html lang="zh-CN">
<head>
    <meta charset="UTF-8">
    <meta name="viewport" content="width=device-width, initial-scale=1.0, viewport-fit=cover, user-scalable=no">
    <meta name="mobile-web-app-capable" content="yes">
    <meta name="apple-mobile-web-app-capable" content="yes">
    <meta name="apple-mobile-web-app-status-bar-style" content="black-translucent">
    <meta name="theme-color" content="#667eea">
    <title>AI智能面试官 - 专业语音面试系统</title>
    <link rel="stylesheet" href="/static/style.css?v=2024010103">
    <link rel="stylesheet" href="/static/evaluation-styles.css?v=2024010103">
    <link rel="stylesheet" href="/static/tutorial-guide.css?v=2024010103">
    <link rel="icon" href="data:image/svg+xml,<svg xmlns='http://www.w3.org/2000/svg' viewBox='0 0 100 100'><text y='.9em' font-size='90'>💼</text></svg>">
    <!-- Lottie动画库 -->
    <script src="https://cdn.jsdelivr.net/npm/marked/marked.min.js"></script>
    <script
      src="https://unpkg.com/@dotlottie/player-component@2.7.12/dist/dotlottie-player.mjs"
      type="module"
    ></script>
    <!-- 字体图标 -->
    <link rel="stylesheet" href="https://cdnjs.cloudflare.com/ajax/libs/font-awesome/6.0.0/css/all.min.css">
</head>
<body>
    <!-- 主应用容器 -->
    <div class="app-container">
        <!-- 顶部导航栏 -->
        <nav class="modern-navbar" id="navbar">
            <div class="nav-container">
                <!-- 品牌logo -->
                <div class="nav-brand">
                    <div class="brand-info">
                        <h1 class="brand-title">天汇AI</h1>
                        <span class="brand-subtitle">智能语音面试系统</span>
                    </div>
                </div>
                
                <!-- 导航菜单 -->
                <div class="nav-menu">
                    <button class="nav-item active" id="navInterview" data-page="interview">
                        <div class="nav-item-icon">
                            <i class="fas fa-microphone"></i>
                        </div>
                        <div class="nav-item-content">
                            <span class="nav-item-title">语音面试</span>
                            <span class="nav-item-desc">开始面试</span>
                        </div>
                    </button>
                    
                    <button class="nav-item" id="navHistory" data-page="history">
                        <div class="nav-item-icon">
                            <i class="fas fa-history"></i>
                        </div>
                        <div class="nav-item-content">
                            <span class="nav-item-title">面试记录</span>
                            <span class="nav-item-desc">历史记录</span>
                        </div>
                    </button>
                    
                    <button class="nav-item" id="navResume" data-page="resume">
                        <div class="nav-item-icon">
                            <i class="fas fa-file-alt"></i>
                        </div>
                        <div class="nav-item-content">
                            <span class="nav-item-title">简历管理</span>
                            <span class="nav-item-desc">上传简历</span>
                        </div>
                    </button>
                </div>
                
                <!-- 连接状态 -->
                <div class="nav-status">
                    <div class="connection-indicator" id="connectionStatus">
                        <div class="status-dot"></div>
                        <div class="status-info">
                        <span class="status-text">连接中...</span>
                        </div>
                    </div>
                </div>
            </div>
        </nav>

        <!-- 页面路由容器 -->
        <div class="page-router" id="pageRouter">
            
            <!-- 面试页面 -->
            <div class="page interview-page" id="interviewPage">
                <!-- 面试欢迎界面 -->
                <div class="interview-welcome">
                    <div class="welcome-hero">
                        <div class="hero-background">
                            <div class="hero-pattern"></div>
                        </div>
                        <div class="hero-content">
                            <h1 class="hero-title">欢迎使用天汇AI智能面试系统</h1>
                            <p class="hero-subtitle">基于人工智能的专业语音面试系统，为您提供个性化的面试体验</p>
                            
                            <div class="hero-features">
                                <div class="feature-item">
                                    <div class="feature-icon">
                                        <i class="fas fa-comments"></i>
                                    </div>
                                    <div class="feature-content">
                                        <h3>实时语音对话</h3>
                                        <p>自然流畅的语音交互体验</p>
                                    </div>
                                </div>
                                
                                <div class="feature-item">
                                    <div class="feature-icon">
                                        <i class="fas fa-brain"></i>
                                    </div>
                                    <div class="feature-content">
                                        <h3>AI智能分析</h3>
                                        <p>基于简历的个性化面试问题</p>
                                    </div>
                                </div>
                                
                                <div class="feature-item">
                                    <div class="feature-icon">
                                        <i class="fas fa-chart-line"></i>
                                    </div>
                                    <div class="feature-content">
                                        <h3>专业评估</h3>
                                        <p>全面的技能能力评估报告</p>
                                    </div>
                                </div>
                            </div>
                            
                            <!-- 开始面试按钮 -->
                            <div class="hero-actions">
                                <button class="hero-start-btn" id="heroStartButton" title="开始语音面试">
                                    <div class="btn-icon">
                                        <i class="fas fa-microphone"></i>
                                    </div>
                                    <span class="btn-text">开始面试</span>
                                    <div class="btn-glow"></div>
                                </button>
                                <p class="hero-hint">点击开始您的AI语音面试体验</p>
                            </div>
                        </div>
                    </div>
                </div>

                <!-- 面试聊天界面 -->
                <div class="interview-chat" id="interviewChat">
                    <!-- 聊天容器 -->
                    <div class="chat-container">
                        <!-- 聊天头部 -->
                        <div class="chat-header">
                            <div class="interviewer-info">
                                <div class="interviewer-avatar">
                                    <i class="fas fa-user-tie"></i>
                                </div>
                                <div class="interviewer-details">
                                    <h3>天汇AI面试官</h3>
                                    <p class="interviewer-status">在线 - 准备就绪</p>
                                </div>
                            </div>
                            <div class="chat-actions">
                                <!-- 已删除清空对话和全屏模式按钮 -->
                            </div>
                        </div>

                        <!-- 消息区域 -->
                        <div class="chat-messages" id="chatMessages">
                            <!-- 初始引导消息 -->
                            <div class="system-message">
                                <div class="system-icon">
                                    <i class="fas fa-info-circle"></i>
                                </div>
                                <div class="system-content">
                                    <h4>面试准备提示</h4>
                                    <ul>
                                        <li>确保您的网络连接稳定</li>
                                        <li>选择安静的环境进行面试</li>
                                        <li>建议上传简历以获得个性化问题</li>
                                        <li>放松心情，真实表达自己</li>
                                    </ul>
                                </div>
                            </div>
                        </div>

                        <!-- 语音控制区域 -->
                        <div class="voice-control-panel">
                            <div class="control-container">
                                <!-- 语音状态显示 -->
                                <div class="voice-status">
                                    <div class="status-indicator">
                                        <div class="pulse-ring"></div>
                                        <div class="pulse-ring delay-1"></div>
                                        <div class="pulse-ring delay-2"></div>
                                    </div>
                                    <div class="status-text">
                                        <span class="status-title" id="voiceHint">点击开始语音面试</span>
                                        <span class="status-desc">确保麦克风权限已开启</span>
                                    </div>
                                </div>
                                
                                <!-- 主控制按钮 -->
                                <div class="main-controls">
                                    <button class="voice-start-btn" id="voiceCallButton" title="开始语音面试">
                                        <div class="btn-icon">
                                            <i class="fas fa-microphone"></i>
                                        </div>
                                        <span class="btn-text">开始面试</span>
                                    </button>
                                </div>
                                
                                <!-- 快捷操作 -->
                                <div class="quick-actions">
                                    <button class="quick-btn" title="上传简历">
                                        <i class="fas fa-upload"></i>
                                    </button>
                                    <button class="quick-btn" title="查看历史">
                                        <i class="fas fa-history"></i>
                                    </button>
                                    <button class="quick-btn" id="preparationSettingsButton" title="面试设置">
                                        <i class="fas fa-cog"></i>
                                    </button>
                                </div>
                            </div>

                            <!-- 面试准备设置面板 -->
                            <div class="preparation-settings-panel" id="preparationSettingsPanel" style="display: none;">
                                <div class="settings-header">
                                    <h3><i class="fas fa-cog"></i> 面试设置</h3>
                                    <button class="close-settings" id="closePreparationSettings">
                                        <i class="fas fa-times"></i>
                                    </button>
                                </div>

                                <div class="settings-content">
                                    <!-- 语音检测设置 -->
                                    <div class="settings-section">
                                        <h4><i class="fas fa-microphone-alt"></i> 语音检测</h4>

                                        <div class="setting-group">
                                            <label for="prepVoiceSensitivity">语音敏感度</label>
                                            <div class="slider-container">
                                                <input type="range" id="prepVoiceSensitivity" min="0.1" max="1.0" step="0.1" value="0.5">
                                                <span class="slider-value" id="prepVoiceSensitivityValue">0.5</span>
                                            </div>
                                            <p class="setting-description">调整语音检测的敏感度，数值越高越不敏感</p>
                                        </div>

                                        <div class="setting-group">
                                            <label for="prepSilenceDuration">静音时长</label>
                                            <div class="slider-container">
                                                <input type="range" id="prepSilenceDuration" min="500" max="3000" step="250" value="1500">
                                                <span class="slider-value" id="prepSilenceDurationValue">1500ms</span>
                                            </div>
                                            <p class="setting-description">停止说话后多久AI开始回复</p>
                                        </div>

                                        <div class="setting-group">
                                            <label for="prepPrefixPadding">语音缓冲</label>
                                            <div class="slider-container">
                                                <input type="range" id="prepPrefixPadding" min="0" max="1000" step="100" value="300">
                                                <span class="slider-value" id="prepPrefixPaddingValue">300ms</span>
                                            </div>
                                            <p class="setting-description">在检测到语音前包含的音频时长</p>
                                        </div>
                                    </div>

                                    <!-- 音频设置 -->
                                    <div class="settings-section">
                                        <h4><i class="fas fa-volume-up"></i> 音频设置</h4>

                                        <div class="setting-group">
                                            <label for="prepAudioVolume">音量</label>
                                            <div class="slider-container">
                                                <input type="range" id="prepAudioVolume" min="0.1" max="1.0" step="0.1" value="1.0">
                                                <span class="slider-value" id="prepAudioVolumeValue">100%</span>
                                            </div>
                                            <p class="setting-description">调整AI语音回复的音量大小</p>
                                        </div>

                                        <div class="setting-group">
                                            <label for="prepPlaybackSpeed">播放速度</label>
                                            <div class="slider-container">
                                                <input type="range" id="prepPlaybackSpeed" min="0.5" max="2.0" step="0.1" value="1.0">
                                                <span class="slider-value" id="prepPlaybackSpeedValue">1.0x</span>
                                            </div>
                                            <p class="setting-description">调整AI语音回复的播放速度</p>
                                        </div>
                                    </div>

                                    <!-- 设置操作 -->
                                    <div class="settings-actions">
                                        <button class="btn-secondary" id="resetPreparationSettings">重置默认</button>
                                        <button class="btn-primary" id="applyPreparationSettings">应用设置</button>
                                    </div>
                                </div>
                            </div>
                        </div>
                    </div>
                </div>
            </div>

            <!-- 历史记录页面 -->
            <div class="page history-page" id="historyPage" style="display: none;">
                <div class="page-container">
                    <!-- 页面头部 -->
                    <div class="page-header">
                        <div class="header-content">
                            <div class="header-icon">
                                <i class="fas fa-history"></i>
                            </div>
                            <div class="header-info">
                                <h1>面试记录</h1>
                                <p>查看和管理您的历史面试记录</p>
                            </div>
                        </div>
                        <div class="header-actions">
                            <button class="btn-secondary" id="clearHistoryBtn">
                                <i class="fas fa-trash"></i>
                                清空记录
                            </button>
                        </div>
                    </div>
                    
                    <!-- 筛选控制 -->
                    <div class="filter-panel">
                        <div class="filter-group">
                            <label class="filter-label">
                                <i class="fas fa-sort"></i>
                                排序方式
                            </label>
                            <select class="filter-select" id="sortBy">
                                <option value="date-desc">最新优先</option>
                                <option value="date-asc">最早优先</option>
                                <option value="duration-desc">时长最长</option>
                                </select>
                        </div>
                        <div class="filter-group">
                            <label class="filter-label">
                                <i class="fas fa-search"></i>
                                搜索记录
                            </label>
                            <input type="text" class="filter-input" id="searchHistoryInput" placeholder="按标题或摘要搜索...">
                        </div>
                        <div class="filter-stats">
                            <div class="stat-item">
                                <span class="stat-number">0</span>
                                <span class="stat-label">总面试数</span>
                            </div>
                            <div class="stat-item">
                                <span class="stat-number">0h 0m</span>
                                <span class="stat-label">总时长</span>
                            </div>
                            </div>
                        </div>

                    <!-- 记录列表 -->
                    <div class="history-container">
                        <div class="history-list" id="historyList">
                            <!-- 空状态 -->
                            <div class="empty-state" id="emptyHistory">
                                <div class="empty-illustration">
                                    <i class="fas fa-clipboard-list"></i>
                                </div>
                                <h3>暂无面试记录</h3>
                                <p>开始您的第一次AI语音面试，记录将自动保存在这里</p>
                                <button class="btn-primary" id="startFirstInterviewBtn">
                                    <i class="fas fa-play"></i>
                                    开始首次面试
                                </button>
                            </div>
                        </div>
                    </div>
                </div>
            </div>

            <!-- 简历设置页面 -->
            <div class="page resume-page" id="resumePage" style="display: none;">
                <div class="page-container">
                    <!-- 页面头部 -->
                    <div class="page-header">
                        <div class="header-content">
                            <div class="header-icon">
                                <i class="fas fa-file-alt"></i>
                            </div>
                            <div class="header-info">
                                <h1>简历管理</h1>
                                <p>上传简历以获得个性化的面试体验</p>
                            </div>
                        </div>
                    </div>
                    
                    <!-- 统一的简历管理界面 -->
                    <div class="resume-manager">
                        <!-- 合并后的简历区域 -->
                        <div class="resume-section">
                            <div class="section-header">
                                 <div class="section-title">
                                    <h2>
                                        <i class="fas fa-file-check"></i>
                                        <span id="resumeSectionTitle">简历管理</span>
                                    </h2>
                                </div>
<<<<<<< HEAD
                                <div class="section-actions" id="sectionActions">
                                    <!-- 动态操作按钮将在这里显示 -->
=======
                            </div>
                        </div>

                        <!-- 简历上传区域 -->
                        <div class="resume-section">
                            <div class="section-header">
                                <h2>
                                    <i class="fas fa-cloud-upload-alt"></i>
                                    上传简历
                                </h2>
                            </div>

                            <!-- 岗位意向选择 -->
                            <div class="job-preference-section">
                                <div class="preference-header">
                                    <h3>
                                        <i class="fas fa-bullseye"></i>
                                        岗位意向
                                    </h3>
                                    <p>请选择您的意向岗位类别，以便AI面试官为您提供更精准的面试体验</p>
                                </div>

                                <div class="preference-selectors">
                                    <div class="selector-group">
                                        <label for="jobCategory">
                                            <i class="fas fa-layer-group"></i>
                                            行业大类
                                        </label>
                                        <select id="jobCategory" class="preference-select">
                                            <option value="">请选择行业大类</option>
                                            <option value="computer">计算机/互联网</option>
                                            <option value="finance">经济/金融</option>
                                            <option value="engineering">工程技术</option>
                                            <option value="marketing">市场营销</option>
                                            <option value="design">设计创意</option>
                                            <option value="education">教育培训</option>
                                            <option value="healthcare">医疗健康</option>
                                            <option value="consulting">咨询顾问</option>
                                            <option value="manufacturing">制造业</option>
                                            <option value="media">媒体传播</option>
                                            <option value="legal">法律</option>
                                            <option value="hr">人力资源</option>
                                            <option value="sales">销售</option>
                                            <option value="logistics">物流供应链</option>
                                            <option value="other">其他</option>
                                        </select>
                                    </div>

                                    <div class="selector-group">
                                        <label for="jobPosition">
                                            <i class="fas fa-user-tie"></i>
                                            具体岗位
                                        </label>
                                        <select id="jobPosition" class="preference-select" disabled>
                                            <option value="">请先选择行业大类</option>
                                        </select>
                                    </div>
                                </div>

                                <div class="preference-tips">
                                    <i class="fas fa-info-circle"></i>
                                    <span>选择岗位意向后，AI面试官将根据该岗位的要求进行针对性面试</span>
                                </div>
                            </div>

                            <div class="upload-zone" id="resumeFileUploadArea">
                                <div class="upload-content">
                                    <div class="upload-icon">
                                        <i class="fas fa-cloud-upload-alt"></i>
                                    </div>
                                    <div class="upload-text">
                                        <h3>拖拽简历文件到此处</h3>
                                        <p>或点击选择文件上传</p>
                                        <div class="upload-formats">
                                            <span class="format-tag">PDF</span>
                                            <span class="format-tag">DOC</span>
                                            <span class="format-tag">DOCX</span>
                                        </div>
                                    </div>
                                    <input type="file" id="resumeFileInput" class="file-input" accept=".pdf,.doc,.docx" />
>>>>>>> 46bcc2c6
                                </div>
                            </div>
                            <div class="resume-content" id="resumeContent">
                                <!-- 动态内容将在这里显示 -->
                            </div>
                        </div>
                        
                        <!-- 上传提示 -->
                        <div class="upload-tips" id="uploadTips">
                            <h4>
                                <i class="fas fa-lightbulb"></i>
                                上传建议
                            </h4>
                            <ul>
                                <li>文件大小不超过10MB</li>
                                <li>确保简历内容清晰完整</li>
                                <li>支持中英文简历</li>
                            </ul>
                        </div>
                    </div>
                </div>
            </div>
        </div>
    </div>

    <!-- 加载动画覆盖层 -->
    <div class="loading-overlay" id="loadingOverlay">
        <div class="loading-content">
            <div class="loading-animation">
                <div class="loading-ring"></div>
                <div class="loading-ring"></div>
                <div class="loading-ring"></div>
            </div>
            <h3 class="loading-title">正在连接天汇AI面试官</h3>
            <p class="loading-subtitle">请稍候，正在初始化语音服务...</p>
        </div>
    </div>

    <!-- 语音通话全屏界面 -->
    <div class="voice-call-fullscreen" id="voiceCallFullscreen" style="display: none;">
        <!-- 背景 -->
        <div class="voice-call-backdrop" id="voiceCallBackdrop"></div>
        
        <!-- 语音界面内容 -->
        <div class="voice-interface">
            <!-- 顶部状态栏 -->
            <div class="voice-call-status-bar">
                <div class="status-bar-left">
                    <div class="connection-quality" id="connectionQuality">
                        <div class="signal-bars">
                            <div class="signal-bar"></div>
                            <div class="signal-bar"></div>
                            <div class="signal-bar"></div>
                            <div class="signal-bar"></div>
                        </div>
                        <span class="quality-text">连接良好</span>
                    </div>
                </div>
                
                <div class="status-bar-center">
                    <div class="call-status" id="callStatus">
                        <div class="status-indicator-dot"></div>
                        <span class="status-text">通话进行中</span>
                    </div>
                </div>
                
                <div class="status-bar-right">
                    <div class="interview-progress" id="interviewProgress">
                        <span class="progress-label">对话轮次</span>
                        <span class="progress-count" id="progressCount">0</span>
                    </div>
                </div>
            </div>
            
            <!-- 面试官头像区域 -->
            <div class="interviewer-section">
                <!-- 圆形头像背景已删除 -->
                <h2 class="interviewer-name">天汇AI面试官</h2>
                <p class="interviewer-title">专业技术面试官</p>
                
                <!-- 当前状态显示 -->
                <div class="current-status" id="currentStatus">
                    <div class="status-icon" style="display: none;">
                        <!-- 麦克风图标已删除 -->
                    </div>
                    <p class="status-message" id="statusMessage">正在聆听您的声音...</p>
                </div>
            </div>
            
            <!-- Lottie动画容器 -->
            <div class="voice-animation-container" id="voiceAnimationContainer">
                <dotlottie-player
                    id="voiceLottiePlayer"
                    src="https://lottie.host/8778427b-2d8c-477b-99c7-18fd22c3de7b/32za1oZNzw.lottie"
                    background="transparent"
                    speed="1"
                    style="width: 200px; height: 200px"
                    loop
                    autoplay
                ></dotlottie-player>
            </div>
            
            <!-- 语音级别显示 -->
            <div class="voice-level-display" id="voiceLevelDisplay">
                <div class="level-meter">
                    <div class="level-bar-container">
                        <div class="level-bar" data-level="1"></div>
                        <div class="level-bar" data-level="2"></div>
                        <div class="level-bar" data-level="3"></div>
                        <div class="level-bar" data-level="4"></div>
                        <div class="level-bar" data-level="5"></div>
                        <div class="level-bar" data-level="6"></div>
                        <div class="level-bar" data-level="7"></div>
                        <div class="level-bar" data-level="8"></div>
                    </div>
                    <div class="level-label">
                        <span class="level-text" id="levelText">静音</span>
                        <span class="level-tip">说话音量</span>
                    </div>
                </div>
            </div>
            
            <!-- 状态显示 -->
            <div class="voice-status-section">
                <div class="status-display">
                <div class="voice-timer" id="voiceTimer">00:00</div>
                    <div class="timer-label">通话时长</div>
                </div>
            </div>
            
            <!-- 实时提示区域 -->
            <div class="voice-tips" id="voiceTips">
                <div class="tip-item active">
                    <i class="fas fa-lightbulb"></i>
                    <span>保持自然对话，AI会根据您的回答进行深入提问</span>
                </div>
            </div>
            
            <!-- 控制按钮 -->
            <div class="voice-controls">
                <!-- 静音按钮 -->
                <button class="voice-control-btn mute-btn" id="muteButton" title="静音/取消静音">
                    <i class="fas fa-microphone mic-icon"></i>
                    <i class="fas fa-microphone-slash mic-off-icon" style="display: none;"></i>
                </button>
                
                <!-- VAD设置按钮 -->
                <button class="voice-control-btn settings-btn" id="vadSettingsButton" title="语音检测设置">
                    <i class="fas fa-cog"></i>
                </button>
                
                <!-- 结束通话按钮 -->
                <button class="voice-control-btn end-btn" id="endCallButton" title="结束通话">
                    <i class="fas fa-phone-slash"></i>
                </button>
            </div>
            </div>
            
            <!-- VAD设置面板 -->
            <div class="vad-settings-panel" id="vadSettingsPanel" style="display: none;">
                <div class="settings-header">
                    <h3>语音检测设置</h3>
                    <button class="close-settings" id="closeVadSettings">
                        <i class="fas fa-times"></i>
                    </button>
                </div>
                <div class="settings-content">
                    <div class="setting-group">
                    <label for="vadThreshold">检测敏感度</label>
                        <div class="slider-container">
                        <input type="range" id="vadThreshold" min="0.1" max="1.0" step="0.1" value="0.5">
                        <span class="slider-value" id="vadThresholdValue">0.5</span>
                    </div>
                    <p class="setting-description">调整语音检测的敏感度，值越小越敏感</p>
                    </div>
                    
                    <div class="setting-group">
                    <label for="vadSilenceDuration">静音检测时长</label>
                        <div class="slider-container">
                        <input type="range" id="vadSilenceDuration" min="500" max="3000" step="100" value="1000">
                        <span class="slider-value" id="vadSilenceDurationValue">1000ms</span>
                    </div>
                    <p class="setting-description">检测到静音后等待多长时间停止录音</p>
                    </div>
                    
                    <div class="setting-group">
                    <label for="vadPrefixPadding">前缀填充时长</label>
                        <div class="slider-container">
                        <input type="range" id="vadPrefixPadding" min="100" max="1000" step="50" value="300">
                        <span class="slider-value" id="vadPrefixPaddingValue">300ms</span>
                    </div>
                    <p class="setting-description">在检测到语音前包含的音频时长</p>
                    </div>
                    
                    <div class="settings-actions">
                        <button class="btn-secondary" id="resetVadSettings">重置默认</button>
                        <button class="btn-primary" id="applyVadSettings">应用设置</button>
                </div>
            </div>
        </div>
    </div>
    <div id="evaluationModal" class="modal" style="display: none;">
        <div class="modal-content">
            <span class="close-button">&times;</span>
            <div id="modalEvaluationContent" class="evaluation-display">
                <div class="loading-spinner" style="display:none;">加载中...</div>
                <div class="evaluation-actual-content"></div>
            </div>
        </div>
    </div>

    <!-- 对话详情模态框 -->
    <div id="conversationModal" class="modal" style="display: none;">
        <div class="modal-content conversation-modal-content">
            <div class="modal-header">
                <h3 class="modal-title">
                    <i class="fas fa-comments"></i>
                    面试对话记录
                </h3>
                <div class="modal-actions">
                    <button class="btn-secondary btn-sm" id="exportConversationBtn" title="导出对话记录">
                        <i class="fas fa-download"></i>
                        导出
                    </button>
                    <button class="close-button" id="closeConversationModal">
                        <i class="fas fa-times"></i>
                    </button>
                </div>
            </div>
            
            <div class="modal-body">
                <div class="conversation-info">
                    <div class="info-item">
                        <span class="info-label">面试时间：</span>
                        <span class="info-value" id="conversationDate">--</span>
                    </div>
                    <div class="info-item">
                        <span class="info-label">面试时长：</span>
                        <span class="info-value" id="conversationDuration">--</span>
                    </div>
                    <div class="info-item">
                        <span class="info-label">对话轮次：</span>
                        <span class="info-value" id="conversationCount">--</span>
                    </div>
                </div>
                
                <div class="conversation-container">
                    <div class="conversation-messages" id="conversationMessages">
                        <!-- 对话消息将在这里动态生成 -->
                    </div>
                </div>
            </div>
        </div>
    </div>

    <!-- 面试保存确认对话框 -->
    <div id="saveInterviewModal" class="modal" style="display: none;">
        <div class="modal-content save-interview-modal">
            <div class="save-interview-header">
                <div class="save-interview-icon">
                    <i class="fas fa-save"></i>
                </div>
                <h3>保存面试记录</h3>
                <p>您的面试对话已结束，是否需要保存本次面试记录？</p>
            </div>
            
            <div class="save-interview-info">
                <div class="interview-stats">
                    <div class="stat-item">
                        <i class="fas fa-clock"></i>
                        <span class="stat-label">面试时长</span>
                        <span class="stat-value" id="interviewDurationDisplay">--</span>
                    </div>
                    <div class="stat-item">
                        <i class="fas fa-comments"></i>
                        <span class="stat-label">对话轮次</span>
                        <span class="stat-value" id="interviewMessageCountDisplay">--</span>
                    </div>
                    <div class="stat-item">
                        <i class="fas fa-file-alt"></i>
                        <span class="stat-label">简历状态</span>
                        <span class="stat-value" id="resumeStatusDisplay">--</span>
                    </div>
                </div>
                
                <div class="save-benefits">
                    <h4><i class="fas fa-star"></i> 保存后您可以：</h4>
                    <ul>
                        <li><i class="fas fa-chart-bar"></i> 获得详细的面试评分和分析</li>
                        <li><i class="fas fa-history"></i> 在历史记录中随时查看回顾</li>
                        <li><i class="fas fa-file-pdf"></i> 导出面试报告为PDF文档</li>
                        <li><i class="fas fa-lightbulb"></i> 收到个性化的改进建议</li>
                    </ul>
                </div>
            </div>
            
            <div class="save-interview-actions">
                <button class="btn-secondary" id="discardInterviewBtn">
                    <i class="fas fa-trash-alt"></i>
                    不保存
                </button>
                <button class="btn-primary" id="saveInterviewBtn">
                    <i class="fas fa-save"></i>
                    保存记录
                </button>
            </div>
        </div>
    </div>
    <!-- JavaScript 文件 -->
    <!-- 直接加载PDF库 - 使用不同的CDN -->
    <script src="https://cdnjs.cloudflare.com/ajax/libs/jspdf/2.5.1/jspdf.umd.min.js"></script>
    <script src="https://cdnjs.cloudflare.com/ajax/libs/html2canvas/1.4.1/html2canvas.min.js"></script>
    <!-- 备用CDN -->
    <script>
        // 检查jsPDF是否加载成功，如果没有则尝试备用CDN
        setTimeout(() => {
            if (typeof window.jsPDF === 'undefined') {
                console.log('主CDN失败，加载备用jsPDF...');
                const script = document.createElement('script');
                script.src = 'https://unpkg.com/jspdf@latest/dist/jspdf.umd.min.js';
                script.onload = () => {
                    console.log('备用jsPDF加载成功');
                    if (window.pdfExporter) {
                        window.pdfExporter.isLibrariesLoaded = window.pdfExporter.testLibraries();
                    }
                };
                script.onerror = () => {
                    console.error('备用jsPDF也加载失败');
                };
                document.head.appendChild(script);
            }
        }, 1000);
    </script>
    <!-- PDF导出模块 -->
    <script src="/static/pdf-export.js"></script>
    <!-- 新手引导系统 -->
    <!-- 简历详情抽屉Modal -->
    <div class="resume-drawer-modal" id="resumeDrawerModal" style="display: none;">
        <div class="drawer-backdrop" onclick="resumeManager.hideFullResume()"></div>
        <div class="drawer-container">
            <div class="drawer-header">
                <div class="drawer-title">
                    <i class="fas fa-file-alt"></i>
                    <span>简历详情</span>
                </div>
                <button class="drawer-close" onclick="resumeManager.hideFullResume()">
                    <i class="fas fa-times"></i>
                </button>
            </div>
            <div class="drawer-body">
                <div class="resume-full-content" id="resumeFullContent">
                    <!-- 完整简历内容将在这里显示 -->
                </div>
            </div>
            <div class="drawer-footer">
                <button class="btn-secondary" onclick="resumeManager.hideFullResume()">
                    <i class="fas fa-times"></i>
                    关闭
                </button>
                <button class="btn-primary" onclick="resumeManager.copyResumeContent()">
                    <i class="fas fa-copy"></i>
                    复制内容
                </button>
            </div>
        </div>
    </div>

    <!-- Markdown解析库 -->
    <script src="https://cdn.jsdelivr.net/npm/marked/marked.min.js"></script>
    
    <script src="/static/tutorial-guide.js?v=2024010103"></script>
    <!-- 智能提示系统 -->
    <script src="/static/smart-tips.js?v=2024010103"></script></script>
    <script src="/static/voice-call.js?v=2024010103"></script>
    <script src="/static/app.js?v=2024010103"></script>
</body>
</html> <|MERGE_RESOLUTION|>--- conflicted
+++ resolved
@@ -399,10 +399,8 @@
                                         <span id="resumeSectionTitle">简历管理</span>
                                     </h2>
                                 </div>
-<<<<<<< HEAD
                                 <div class="section-actions" id="sectionActions">
                                     <!-- 动态操作按钮将在这里显示 -->
-=======
                             </div>
                         </div>
 
@@ -483,7 +481,6 @@
                                         </div>
                                     </div>
                                     <input type="file" id="resumeFileInput" class="file-input" accept=".pdf,.doc,.docx" />
->>>>>>> 46bcc2c6
                                 </div>
                             </div>
                             <div class="resume-content" id="resumeContent">
